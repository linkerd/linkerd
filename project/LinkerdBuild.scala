--- conflicted
+++ resolved
@@ -117,11 +117,11 @@
     .withTwitterLib(Deps.finagle("stats"))
     .withTests()
 
-<<<<<<< HEAD
   object Telemetry {
     val core = projectDir("telemetry/core")
       .dependsOn(configCore)
       .withTwitterLib(Deps.finagle("core"))
+      .withTwitterLib(Deps.finagle("stats") % Test)
       .withTests()
 
     val tracelog = projectDir("telemetry/tracelog")
@@ -132,13 +132,6 @@
       .settings(aggregateSettings)
       .aggregate(core, tracelog)
   }
-=======
-  val telemetryCore = projectDir("telemetry/core")
-    .dependsOn(configCore)
-    .withTwitterLib(Deps.finagle("core"))
-    .withTwitterLib(Deps.finagle("stats") % Test)
-    .withTests()
->>>>>>> 3b0168c0
 
   val ConfigFileRE = """^(.*)\.yaml$""".r
 
