import pl.project13.scala.sbt.JmhPlugin
import sbt._
import sbt.Keys._
import sbtassembly.AssemblyKeys._
import sbtdocker.DockerKeys._
import sbtunidoc.Plugin._
import scoverage.ScoverageKeys._

object LinkerdBuild extends Base {
  import Base._
  import Grpc._

  val Bundle = config("bundle")
  val Dcos = config("dcos") extend Bundle
  val LowMem = config("lowmem") extend Bundle

  val configCore = projectDir("config")
    .withTwitterLibs(Deps.finagle("core"))
    .withLibs(Deps.jackson)
    .withLib(Deps.jacksonYaml)

  val consul = projectDir("consul")
    .dependsOn(configCore)
    .withTwitterLib(Deps.finagle("http"))
    .withLibs(Deps.jackson)
    .withTests()

  val etcd = projectDir("etcd")
    .withTwitterLib(Deps.finagle("http"))
    .withLibs(Deps.jackson ++ Deps.jodaTime)
    .withTests().withIntegration()

  lazy val k8s = projectDir("k8s")
    .dependsOn(Namer.core)
    .withTwitterLib(Deps.finagle("http"))
    .withLibs(Deps.jackson)
    .withTests()

  val marathon = projectDir("marathon")
    .withTwitterLib(Deps.finagle("http"))
    .withLibs(Deps.jackson)
    .withTests()

  object Router {
    val core = projectDir("router/core")
      .dependsOn(Finagle.buoyantCore)
      .withTwitterLib(Deps.finagle("core"))
      .withTests()
      .withE2e()
      .settings(coverageExcludedPackages := ".*XXX_.*")

    val h2 = projectDir("router/h2")
      .dependsOn(core, Finagle.h2)
      .withTests()
      .withE2e()

    val http = projectDir("router/http")
      .dependsOn(core)
      .withTwitterLibs(Deps.finagle("http"))
      .withTests()
      .withE2e()

    val mux = projectDir("router/mux")
      .dependsOn(core)
      .withTwitterLib(Deps.finagle("mux"))
      .withE2e()

    val thriftIdl = projectDir("router/thrift-idl")
      .withTwitterLib(Deps.finagle("thrift"))
      .settings(coverageExcludedPackages := ".*thriftscala.*")

    val thrift = projectDir("router/thrift")
      .withTwitterLib(Deps.finagle("thrift"))
      .withTests()
      .withE2e()
      .dependsOn(
        core,
        thriftIdl % "test,e2e"
      )

    val thriftMux = projectDir("router/thriftmux")
      .withTwitterLib(Deps.finagle("thriftmux"))
      .withTests()
      .withE2e()
      .dependsOn(
        core,
        thrift,
        thriftIdl % "test,e2e"
      )

    val all = aggregateDir("router", core, h2, http, mux, thrift, thriftMux)
  }

  object Mesh {
    val core = projectDir("mesh/core")
      .dependsOn(Grpc.runtime)
      .withGrpc

    val all = aggregateDir("mesh", core)
  }

  object Namer {
    val core = projectDir("namer/core")
      .dependsOn(configCore)
      .withLib(Deps.jacksonCore)
      .withTests()

    val consul = projectDir("namer/consul")
      .dependsOn(LinkerdBuild.consul, core)
      .withTests()

    val curator = projectDir("namer/curator")
      .dependsOn(core)
      .withLibs(Deps.curatorFramework, Deps.curatorClient, Deps.curatorDiscovery)
      .withTests()

    val fs = projectDir("namer/fs")
      .dependsOn(core % "compile->compile;test->test")
      .withTests()

    val k8s = projectDir("namer/k8s")
      .dependsOn(LinkerdBuild.k8s, core)
      .withTests()

    val marathon = projectDir("namer/marathon")
      .dependsOn(LinkerdBuild.marathon, core)
      .withLib(Deps.jwt)
      .withTests()

    val serversets = projectDir("namer/serversets")
      .withTwitterLib(Deps.finagle("serversets").exclude("org.slf4j", "slf4j-jdk14"))
      .withTests()
      .dependsOn(core % "compile->compile;test->test")

    val zkLeader = projectDir("namer/zk-leader")
      .dependsOn(core)
      .withLib(Deps.zkCandidate)
      .withTests()

    val all = aggregateDir("namer", core, consul, curator, fs, k8s, marathon, serversets, zkLeader)
  }

  val admin = projectDir("admin")
    .dependsOn(configCore, Namer.core)
    .withTwitterLib(Deps.twitterServer)
    .withTwitterLib(Deps.finagle("stats"))
    .withTests()

  object Telemetry {
    val core = projectDir("telemetry/core")
      .dependsOn(configCore)
      .withTwitterLib(Deps.finagle("core"))
      .withTwitterLib(Deps.finagle("stats"))
      .withTests()

    val adminMetricsExport = projectDir("telemetry/admin-metrics-export")
      .dependsOn(LinkerdBuild.admin, core)
      .withLib(Deps.jacksonCore)
      .withTests()

    val prometheus = projectDir("telemetry/prometheus")
      .dependsOn(LinkerdBuild.admin, core)
      .withTwitterLibs(Deps.finagle("core"), Deps.finagle("stats"))
      .withTests()

    val statsd = projectDir("telemetry/statsd")
      .dependsOn(core, Router.core)
      .withLib(Deps.statsd)
      .withTests()

    val tracelog = projectDir("telemetry/tracelog")
      .dependsOn(core, Router.core)
      .withTests()

    val recentRequests = projectDir("telemetry/recent-requests")
      .dependsOn(admin, core, Router.core)

    val zipkin = projectDir("telemetry/zipkin")
      .withTwitterLibs(Deps.finagle("zipkin-core"), Deps.finagle("zipkin"))
      .dependsOn(core, Router.core)
      .withTests()

    val all = aggregateDir("telemetry", adminMetricsExport, core, prometheus, recentRequests, statsd, tracelog, zipkin)
  }

  val ConfigFileRE = """^(.*)\.yaml$""".r

  val execScriptJvmOptions =
    """|DEFAULT_JVM_OPTIONS="-Djava.net.preferIPv4Stack=true \
       |   -Dsun.net.inetaddr.ttl=60                         \
       |   -Xms${JVM_HEAP_MIN:-32M}                          \
       |   -Xmx${JVM_HEAP_MAX:-1024M}                        \
       |   -XX:+AggressiveOpts                               \
       |   -XX:+UseConcMarkSweepGC                           \
       |   -XX:+CMSParallelRemarkEnabled                     \
       |   -XX:+CMSClassUnloadingEnabled                     \
       |   -XX:+ScavengeBeforeFullGC                         \
       |   -XX:+CMSScavengeBeforeRemark                      \
       |   -XX:+UseCMSInitiatingOccupancyOnly                \
       |   -XX:CMSInitiatingOccupancyFraction=70             \
       |   -XX:-TieredCompilation                            \
       |   -XX:+UseStringDeduplication                       \
       |   -Dcom.twitter.util.events.sinkEnabled=false       \
       |   ${LOCAL_JVM_OPTIONS:-}                            "
       |""".stripMargin

  object Namerd {

    val core = projectDir("namerd/core")
      .dependsOn(
        admin,
        configCore,
        Namer.core,
        Namer.fs % "test",
        Telemetry.core,
        Telemetry.adminMetricsExport
      )
      .withTests()

    object Storage {

      val consul = projectDir("namerd/storage/consul")
        .dependsOn(core)
        .dependsOn(LinkerdBuild.consul)
        .withTests()

      val etcd = projectDir("namerd/storage/etcd")
        .dependsOn(core, LinkerdBuild.etcd % "integration->integration;compile->compile")
        .withTests()
        .withIntegration()

      val inMemory = projectDir("namerd/storage/in-memory")
        .dependsOn(core % "test->test;compile->compile")
        .withTests()

      val k8s = projectDir("namerd/storage/k8s")
        .dependsOn(core)
        .dependsOn(LinkerdBuild.k8s)
        .withTests()

      val zk = projectDir("namerd/storage/zk")
        .dependsOn(core)
        .withTwitterLib(Deps.finagle("serversets").exclude("org.slf4j", "slf4j-jdk14"))
        .withTests()

      val all = aggregateDir("namerd/storage", consul, etcd, inMemory, k8s, zk)
    }

    object Iface {

      val controlHttp = projectDir("namerd/iface/control-http")
        .withTwitterLib(Deps.finagle("http"))
        .withTests().dependsOn(
          core % "test->test;compile->compile",
          Storage.inMemory % "test"
        )

      val interpreterThriftIdl = projectDir("namerd/iface/interpreter-thrift-idl")
        .withTwitterLib(Deps.finagle("thrift"))
        .settings(coverageExcludedPackages := ".*thriftscala.*")

      val interpreterThrift = projectDir("namerd/iface/interpreter-thrift")
        .dependsOn(core, interpreterThriftIdl)
        .withLib(Deps.guava)
        .withTwitterLibs(Deps.finagle("thrift"), Deps.finagle("thriftmux"))
        .withTests()

      val mesh = projectDir("namerd/iface/mesh")
        .dependsOn(core, Mesh.core)

      val all = aggregateDir(
        "namerd/iface",
        controlHttp, interpreterThriftIdl, interpreterThrift, mesh
      )
    }

    val main = projectDir("namerd/main")
      .dependsOn(core, admin, configCore)
      .withBuildProperties("io/buoyant/namerd")
      .settings(coverageExcludedPackages := ".*")

    /**
     * An assembly-running script that adds the namerd plugin directory
     * to the classpath if it exists.
     */
    val execScript = (
      """|#!/bin/sh
         |
         |jars="$0"
         |if [ -n "$NAMERD_HOME" ] && [ -d $NAMERD_HOME/plugins ]; then
         |  for jar in $NAMERD_HOME/plugins/*.jar ; do
         |    jars="$jars:$jar"
         |  done
         |fi
         |""" +
      execScriptJvmOptions +
      """|exec "${JAVA_HOME:-/usr}/bin/java" -XX:+PrintCommandLineFlags \
         |     ${JVM_OPTIONS:-$DEFAULT_JVM_OPTIONS} -cp $jars -server \
         |     io.buoyant.namerd.Main "$@"
         |"""
      ).stripMargin

    val BundleSettings = Defaults.configSettings ++ appPackagingSettings ++ Seq(
      mainClass := Some("io.buoyant.namerd.Main"),
      assemblyExecScript := execScript.split("\n").toSeq,
      dockerEnvPrefix := "NAMERD_",
      unmanagedBase := baseDirectory.value / "plugins",
      assemblyJarName in assembly := s"${name.value}-${version.value}-exec",
      dockerTag := version.value
    )

    val BundleProjects = Seq[ProjectReference](
      core, main, Namer.fs, Storage.inMemory, Router.http,
      Iface.controlHttp, Iface.interpreterThrift, Iface.mesh,
      Namer.consul, Namer.k8s, Namer.marathon, Namer.serversets, Namer.zkLeader,
      Iface.mesh,
      Interpreter.perHost, Interpreter.k8s,
      Storage.etcd, Storage.inMemory, Storage.k8s, Storage.zk, Storage.consul,
      Telemetry.adminMetricsExport
    )

    val LowMemSettings = BundleSettings ++ Seq(
      dockerJavaImage := "buoyantio/debian-32-bit",
      dockerTag := s"${version.value}-32b",
      assemblyJarName in assembly := s"${name.value}-${version.value}-32b-exec"
    )

    /**
     * A DCOS-specific assembly-running script that:
     * 1) adds the namerd plugin directory to the classpath if it exists
     * 2) bootstraps zookeeper with a default path and dtabs
     * 3) boots namerd
     */
    val dcosExecScript = (
      """|#!/bin/bash
         |
         |jars="$0"
         |if [ -n "$NAMERD_HOME" ] && [ -d $NAMERD_HOME/plugins ]; then
         |  for jar in $NAMERD_HOME/plugins/*.jar ; do
         |    jars="$jars:$jar"
         |  done
         |fi
         |""" +
      execScriptJvmOptions +
      """|if read -t 0; then
         |  CONFIG_INPUT=`cat`
         |fi
         |
         |echo $CONFIG_INPUT | \
         |${JAVA_HOME:-/usr}/bin/java -XX:+PrintCommandLineFlags \
         |${JVM_OPTIONS:-$DEFAULT_JVM_OPTIONS} -cp $jars -server \
         |io.buoyant.namerd.DcosBootstrap "$@"
         |
         |echo $CONFIG_INPUT | \
         |${JAVA_HOME:-/usr}/bin/java -XX:+PrintCommandLineFlags \
         |${JVM_OPTIONS:-$DEFAULT_JVM_OPTIONS} -cp $jars -server \
         |io.buoyant.namerd.Main "$@"
         |
         |exit
         |"""
      ).stripMargin

    val dcosBootstrap = projectDir("namerd/dcos-bootstrap")
      .dependsOn(core, admin, configCore, Storage.zk)

    val DcosSettings = BundleSettings ++ Seq(
      assemblyExecScript := dcosExecScript.split("\n").toSeq,
      dockerTag := s"${version.value}-dcos",
      assemblyJarName in assembly := s"${name.value}-${version.value}-dcos-exec"
    )

    val all = aggregateDir("namerd",
        core, dcosBootstrap, main, Storage.all, Interpreter.all, Iface.all)
      .configs(Bundle, Dcos, LowMem)
      // Bundle includes all of the supported features:
      .configDependsOn(Bundle)(BundleProjects: _*)
      .settings(inConfig(Bundle)(BundleSettings))
      .configDependsOn(LowMem)(BundleProjects: _*)
      .settings(inConfig(LowMem)(LowMemSettings))
      .configDependsOn(Dcos)(dcosBootstrap)
      .settings(inConfig(Dcos)(DcosSettings))
      .settings(
        assembly <<= assembly in Bundle,
        docker <<= docker in Bundle,
        dockerBuildAndPush <<= dockerBuildAndPush in Bundle,
        dockerPush <<= dockerPush in Bundle
      )

    // Find example configurations by searching the examples directory for config files.
    val exampleConfigs = file("namerd/examples").list().toSeq.collect {
      case ConfigFileRE(name) => config(name) -> exampleConfig(name)
    }
    def exampleConfig(name: String): Configuration = Bundle

    val examples = projectDir("namerd/examples")
      .withExamples(Namerd.all, exampleConfigs)
      .configDependsOn(Test)(BundleProjects: _*)
      .settings(publishArtifact := false)
      .withTests()
  }

  object Interpreter {
    val fs = projectDir("interpreter/fs")
      .withTests()
      .dependsOn(Namer.core, Namer.fs)

    val namerd = projectDir("interpreter/namerd")
      .withTests()
      .dependsOn(
        Namer.core,
        Namerd.Iface.interpreterThrift,
        Namerd.Iface.controlHttp,
        Router.core)

    val mesh = projectDir("interpreter/mesh")
      .withTests()
      .dependsOn(Namer.core, Mesh.core, Grpc.runtime)

    val subnet = projectDir("interpreter/subnet")
      .dependsOn(Namer.core)
      .withTests()

    val perHost = projectDir("interpreter/per-host")
      .dependsOn(Namer.core, subnet)
      .withTests()

    val k8s = projectDir("interpreter/k8s")
        .dependsOn(Namer.core, LinkerdBuild.k8s, perHost, subnet)
        .withTests()

    val all = aggregateDir("interpreter", fs, k8s, mesh, namerd, perHost, subnet)
  }

  object Linkerd {

    val core = projectDir("linkerd/core")
      .dependsOn(
        configCore,
        LinkerdBuild.admin,
        Telemetry.core % "compile->compile;test->test",
        Telemetry.adminMetricsExport,
        Namer.core % "compile->compile;test->test",
        Router.core
      )
      .withLib(Deps.jacksonCore)
      .withGrpc
      .withTests()
      .withE2e()
      .configWithLibs(Test)(Deps.jacksonDatabind, Deps.jacksonYaml)

    val tls = projectDir("linkerd/tls")
      .dependsOn(core)
      .withTests()

    val failureAccrual = projectDir("linkerd/failure-accrual")
      .dependsOn(core)
      .withTests()

    object Protocol {

      val h2 = projectDir("linkerd/protocol/h2")
        .dependsOn(core, Router.h2, k8s)
        .withTests()
        .withTwitterLibs(Deps.finagle("netty4"))

      val http = projectDir("linkerd/protocol/http")
        .withTests().withE2e().withIntegration()
        .withTwitterLibs(Deps.finagle("netty4-http"))
        .dependsOn(
          core % "compile->compile;e2e->test;integration->test",
          k8s,
          tls % "integration",
          Namer.fs % "integration",
          Router.http)

      val mux = projectDir("linkerd/protocol/mux")
        .dependsOn(core, Router.mux)

      val thrift = projectDir("linkerd/protocol/thrift")
        .dependsOn(core, Router.thrift % "compile->compile;test->test;e2e->e2e")
        .withTests()
        .withE2e()

      val thriftMux = projectDir("linkerd/protocol/thriftmux")
        .dependsOn(core, thrift, Router.thriftMux)
        .withTests()

      val benchmark = projectDir("linkerd/protocol/benchmark")
        .dependsOn(http, testUtil)
        .enablePlugins(JmhPlugin)
        .settings(publishArtifact := false)
        .withTwitterLib(Deps.twitterUtil("benchmark"))

      val all = aggregateDir("linkerd/protocol", benchmark, h2, http, mux, thrift, thriftMux)
    }

    object Announcer {
      val serversets = projectDir("linkerd/announcer/serversets")
        .withTwitterLib(Deps.finagle("serversets").exclude("org.slf4j", "slf4j-jdk14"))
        .dependsOn(core)

      val all = aggregateDir("linkerd/announcer", serversets)
    }

    val admin = projectDir("linkerd/admin")
      .withTwitterLib(Deps.twitterServer)
      .withTests()
      .dependsOn(core % "compile->compile;test->test")
      .dependsOn(LinkerdBuild.admin, Namer.core)
      .dependsOn(Protocol.thrift % "test")

    val main = projectDir("linkerd/main")
      .dependsOn(admin, configCore, core)
      .withTwitterLib(Deps.twitterServer)
      .withLibs(Deps.jacksonCore, Deps.jacksonDatabind, Deps.jacksonYaml)
      .withBuildProperties("io/buoyant/linkerd")
      .settings(coverageExcludedPackages := ".*")

    /*
     * linkerd packaging configurations.
     *
     * linkerd is configured to be assembled into an executable and may
     * be assembled into a dockerfile.
     */

    /**
     * An assembly-running script that adds the linkerd plugin directory
     * to the classpath if it exists.
     */
    val execScript = (
      """|#!/bin/sh
         |
         |jars="$0"
         |if [ -n "$L5D_HOME" ] && [ -d $L5D_HOME/plugins ]; then
         |  for jar in $L5D_HOME/plugins/*.jar ; do
         |    jars="$jars:$jar"
         |  done
         |fi
         |""" +
      execScriptJvmOptions +
      """|exec "${JAVA_HOME:-/usr}/bin/java" -XX:+PrintCommandLineFlags \
         |     ${JVM_OPTIONS:-$DEFAULT_JVM_OPTIONS} -cp $jars -server \
         |     io.buoyant.linkerd.Main "$@"
         |"""
      ).stripMargin

    val BundleSettings = Defaults.configSettings ++ appPackagingSettings ++ Seq(
      mainClass := Some("io.buoyant.linkerd.Main"),
      assemblyExecScript := execScript.split("\n").toSeq,
      dockerEnvPrefix := "L5D_",
      unmanagedBase := baseDirectory.value / "plugins",
      assemblyJarName in assembly := s"${name.value}-${version.value}-exec",
      dockerTag := version.value
    )

    val BundleProjects = Seq[ProjectReference](
      admin, core, main, configCore,
      Namer.consul, Namer.fs, Namer.k8s, Namer.marathon, Namer.serversets, Namer.zkLeader, Namer.curator,
<<<<<<< HEAD
      Interpreter.namerd, Interpreter.fs, Interpreter.perHost, Interpreter.k8s,
      Protocol.h2, Protocol.http, Protocol.mux, Protocol.thrift, Protocol.thriftMux,
=======
      Interpreter.fs, Interpreter.k8s, Interpreter.mesh, Interpreter.namerd, Interpreter.perHost, Interpreter.subnet,
      Protocol.h2, Protocol.http, Protocol.mux, Protocol.thrift,
>>>>>>> 125d216a
      Announcer.serversets,
      Telemetry.adminMetricsExport, Telemetry.core, Telemetry.prometheus, Telemetry.recentRequests, Telemetry.statsd, Telemetry.tracelog, Telemetry.zipkin,
      tls,
      failureAccrual
    )

    val LowMemSettings = BundleSettings ++ Seq(
      dockerJavaImage := "buoyantio/debian-32-bit",
      dockerTag := s"${version.value}-32b",
      assemblyJarName in assembly := s"${name.value}-${version.value}-32b-exec"
    )

    val all = aggregateDir("linkerd",
        admin, configCore, core, failureAccrual, main, tls,
        Announcer.all, Namer.all, Protocol.all)
      .configs(Bundle, LowMem)
      // Bundle is includes all of the supported features:
      .configDependsOn(Bundle)(BundleProjects: _*)
      .settings(inConfig(Bundle)(BundleSettings))
      .configDependsOn(LowMem)(BundleProjects: _*)
      .settings(inConfig(LowMem)(LowMemSettings))
      .settings(
        assembly <<= assembly in Bundle,
        docker <<= docker in Bundle,
        dockerBuildAndPush <<= dockerBuildAndPush in Bundle,
        dockerPush <<= dockerPush in Bundle
      )

    // Find example configurations by searching the examples directory for config files.
    val exampleConfigs = file("linkerd/examples").list().toSeq.collect {
      case ConfigFileRE(name) => config(name) -> exampleConfig(name)
    }
    def exampleConfig(name: String): Configuration = Bundle

    val examples = projectDir("linkerd/examples")
      .withExamples(Linkerd.all, exampleConfigs)
      .configDependsOn(Test)(BundleProjects: _*)
      .settings(publishArtifact := false)
      .withTests()
  }

  val validateAssembled = taskKey[Unit]("run validation against assembled artifacts")
  val validator = projectDir("validator")
    .withTwitterLibs(Deps.twitterServer, Deps.twitterUtil("events"), Deps.finagle("http"))
    .settings(
      mainClass := Some("io.buoyant.namerd.Validator"),
      validateAssembled := (Def.taskDyn {
        val linkerd = (assembly in Bundle in Linkerd.all).value
        val namerd = (assembly in Bundle in Namerd.all).value
        Def.task {
          (run in Compile).toTask(s" -linkerd.exec=$linkerd -namerd.exec=$namerd").value
        }
      }).value,
      coverageExcludedPackages := ".*",
      publishArtifact := false
    )

  // Note: Finagle and Grpc modules defined in other files.

  // All projects must be exposed at the root of the object in
  // dependency-order:

  val router = Router.all
  val routerCore = Router.core
  val routerH2 = Router.h2
  val routerHttp = Router.http
  val routerMux = Router.mux
  val routerThrift = Router.thrift
  val routerThriftMux = Router.thriftMux
  val routerThriftIdl = Router.thriftIdl

  val mesh = Mesh.all
  val meshCore = Mesh.core

  val telemetry = Telemetry.all
  val telemetryAdminMetricsExport = Telemetry.adminMetricsExport
  val telemetryCore = Telemetry.core
  val telemetryPrometheus = Telemetry.prometheus
  val telemetryRecentRequests = Telemetry.recentRequests
  val telemetryStatsD = Telemetry.statsd
  val telemetryTracelog = Telemetry.tracelog
  val telemetryZipkin = Telemetry.zipkin

  val namer = Namer.all
  val namerCore = Namer.core
  val namerConsul = Namer.consul
  val namerCurator = Namer.curator
  val namerFs = Namer.fs
  val namerK8s = Namer.k8s
  val namerMarathon = Namer.marathon
  val namerServersets = Namer.serversets
  val namerZkLeader = Namer.zkLeader

  val namerd = Namerd.all
  val namerdExamples = Namerd.examples
  val namerdCore = Namerd.core
  val namerdDcosBootstrap = Namerd.dcosBootstrap
  val namerdIface = Namerd.Iface.all
  val namerdIfaceControlHttp = Namerd.Iface.controlHttp
  val namerdIfaceInterpreterThriftIdl = Namerd.Iface.interpreterThriftIdl
  val namerdIfaceInterpreterThrift = Namerd.Iface.interpreterThrift
  val namerdIfaceMesh = Namerd.Iface.mesh
  val namerdStorageEtcd = Namerd.Storage.etcd
  val namerdStorageInMemory = Namerd.Storage.inMemory
  val namerdStorageK8s = Namerd.Storage.k8s
  val namerdStorageZk = Namerd.Storage.zk
  val namerdStorageConsul = Namerd.Storage.consul
  val namerdStorage = Namerd.Storage.all
  val namerdMain = Namerd.main

  val interpreter = Interpreter.all
  val interpreterFs = Interpreter.fs
  val interpreterK8s = Interpreter.k8s
  val interpreterMesh = Interpreter.mesh
  val interpreterNamerd = Interpreter.namerd
  val interpreterPerHost = Interpreter.perHost
  val interpreterSubnet = Interpreter.subnet

  val linkerd = Linkerd.all
  val linkerdBenchmark = Linkerd.Protocol.benchmark
  val linkerdExamples = Linkerd.examples
  val linkerdAdmin = Linkerd.admin
  val linkerdConfig = configCore
  val linkerdCore = Linkerd.core
  val linkerdMain = Linkerd.main
  val linkerdProtocol = Linkerd.Protocol.all
  val linkerdProtocolH2 = Linkerd.Protocol.h2
  val linkerdProtocolHttp = Linkerd.Protocol.http
  val linkerdProtocolMux = Linkerd.Protocol.mux
  val linkerdProtocolThrift = Linkerd.Protocol.thrift
  val linkerdProtocolThriftMux = Linkerd.Protocol.thriftMux
  val linkerdAnnouncer = Linkerd.Announcer.all
  val linkerdAnnouncerServersets = Linkerd.Announcer.serversets
  val linkerdTls = Linkerd.tls
  val linkerdFailureAccrual = Linkerd.failureAccrual

  // Unified documentation via the sbt-unidoc plugin
  val all = project("all", file("."))
    .settings(aggregateSettings ++ unidocSettings)
    .aggregate(
      admin,
      configCore,
      consul,
      etcd,
      k8s,
      marathon,
      testUtil,
      Finagle.all,
      Grpc.all,
      Interpreter.all,
      Linkerd.all,
      Linkerd.examples,
      Namer.all,
      Namerd.all,
      Namerd.examples,
      Router.all,
      Telemetry.all
    )
}<|MERGE_RESOLUTION|>--- conflicted
+++ resolved
@@ -556,13 +556,8 @@
     val BundleProjects = Seq[ProjectReference](
       admin, core, main, configCore,
       Namer.consul, Namer.fs, Namer.k8s, Namer.marathon, Namer.serversets, Namer.zkLeader, Namer.curator,
-<<<<<<< HEAD
-      Interpreter.namerd, Interpreter.fs, Interpreter.perHost, Interpreter.k8s,
+      Interpreter.fs, Interpreter.k8s, Interpreter.mesh, Interpreter.namerd, Interpreter.perHost, Interpreter.subnet,
       Protocol.h2, Protocol.http, Protocol.mux, Protocol.thrift, Protocol.thriftMux,
-=======
-      Interpreter.fs, Interpreter.k8s, Interpreter.mesh, Interpreter.namerd, Interpreter.perHost, Interpreter.subnet,
-      Protocol.h2, Protocol.http, Protocol.mux, Protocol.thrift,
->>>>>>> 125d216a
       Announcer.serversets,
       Telemetry.adminMetricsExport, Telemetry.core, Telemetry.prometheus, Telemetry.recentRequests, Telemetry.statsd, Telemetry.tracelog, Telemetry.zipkin,
       tls,
