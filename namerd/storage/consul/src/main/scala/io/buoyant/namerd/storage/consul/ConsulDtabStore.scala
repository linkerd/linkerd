--- conflicted
+++ resolved
@@ -61,13 +61,7 @@
             }
         else
           Future.Unit
-<<<<<<< HEAD
       val pending = cycle(None, api.backoffs)
-=======
-
-      val pending = cycle(None)
->>>>>>> 98653d9e
-
       Closable.make { _ =>
         running = false
         pending.raise(Failure("Consul observation released", Failure.Interrupted))
@@ -190,12 +184,8 @@
           }
         else
           Future.Unit
-<<<<<<< HEAD
       val pending = cycle(None, api.backoffs)
-=======
->>>>>>> 98653d9e
-
-      val pending = cycle(None)
+      
       Closable.make { _ =>
         running = false
         pending.raise(Failure("Consul observation released", Failure.Interrupted))
