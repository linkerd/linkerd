package io.buoyant.namerd
package storage.etcd

import com.twitter.finagle.{Dtab, Path}
<<<<<<< HEAD
import com.twitter.util.{Activity, Future, _}
import io.buoyant.etcd.{Key, Node, NodeOp}
=======
import com.twitter.io.Buf
import com.twitter.util.{Activity, Future}
import io.buoyant.etcd.{ApiError, Key}
>>>>>>> 720c3fea

class EtcdDtabStore(root: Key) extends DtabStore {
  import DtabStore.{DtabVersionMismatchException, Version}

  /** List all namespaces */
  override def list(): Activity[Set[Ns]] = {
    val run = Var.async[Activity.State[Set[Ns]]](Activity.Pending) { updates =>

      @volatile var state: Activity.State[Set[Ns]] = Activity.Pending

      def namespace(nodeKey: Path): Ns = nodeKey.drop(key.path.size).show

      key.events(recursive = true).respond {
        case Return(nodeOp) =>
          nodeOp.action match {
            case NodeOp.Action.Get =>
              nodeOp.node match {
                case Node.Dir(_, _, _, _, nodes) =>
                  val namespaces = nodes.map(_.key).map(namespace).toSet
                  state = Activity.Ok(namespaces)
                case data: Node.Data =>
                // ERROR
              }

            case NodeOp.Action.Create =>
              state match {
                case Activity.Ok(namespaces) =>
                  state = Activity.Ok(namespaces + namespace(nodeOp.node.key))
                case _ =>
              }

            case NodeOp.Action.Delete =>
              state match {
                case Activity.Ok(namespaces) =>
                  state = Activity.Ok(namespaces - namespace(nodeOp.node.key))
                case _ =>
              }

            case action =>
          }
          updates.update(state)
        case Throw(e) =>
          updates.update(Activity.Failed(e))
      }
    }
    Activity(run)
  }

  def create(ns: Ns, dtab: Dtab): Future[Unit] = ???

  def delete(ns: Ns): Future[Unit] = ???

  def update(ns: Ns, dtab: Dtab, version: Version): Future[Unit] = {
    val Buf.Utf8(vstr) = version
    val index = vstr.toLong
    val buf = Buf.Utf8(dtab.show)
    val key = root.key(Path.Utf8(ns))
    key.compareAndSwap(buf, prevIndex = Some(index)).unit.rescue {
      case ApiError(ApiError.TestFailed, _, _, _) =>
        Future.exception(new DtabVersionMismatchException)
    }
  }

  def put(ns: Ns, dtab: Dtab): Future[Unit] =
    root.key(Path.Utf8(ns)).set(Some(Buf.Utf8(dtab.show))).unit

  def observe(ns: Ns): Activity[Option[VersionedDtab]] = ???
}<|MERGE_RESOLUTION|>--- conflicted
+++ resolved
@@ -2,27 +2,22 @@
 package storage.etcd
 
 import com.twitter.finagle.{Dtab, Path}
-<<<<<<< HEAD
-import com.twitter.util.{Activity, Future, _}
-import io.buoyant.etcd.{Key, Node, NodeOp}
-=======
 import com.twitter.io.Buf
-import com.twitter.util.{Activity, Future}
-import io.buoyant.etcd.{ApiError, Key}
->>>>>>> 720c3fea
+import com.twitter.util._
+import io.buoyant.etcd.{Node, NodeOp, ApiError, Key}
+import io.buoyant.namerd.DtabStore.DtabNamespaceDoesNotExistException
 
 class EtcdDtabStore(root: Key) extends DtabStore {
   import DtabStore.{DtabVersionMismatchException, Version}
 
-  /** List all namespaces */
   override def list(): Activity[Set[Ns]] = {
     val run = Var.async[Activity.State[Set[Ns]]](Activity.Pending) { updates =>
 
       @volatile var state: Activity.State[Set[Ns]] = Activity.Pending
 
-      def namespace(nodeKey: Path): Ns = nodeKey.drop(key.path.size).show
+      def namespace(nodeKey: Path): Ns = nodeKey.drop(root.path.size).show
 
-      key.events(recursive = true).respond {
+      root.events(recursive = true).respond {
         case Return(nodeOp) =>
           nodeOp.action match {
             case NodeOp.Action.Get =>
@@ -31,7 +26,7 @@
                   val namespaces = nodes.map(_.key).map(namespace).toSet
                   state = Activity.Ok(namespaces)
                 case data: Node.Data =>
-                // ERROR
+                  state = Activity.Failed(new IllegalStateException(s"Dtab root ${root.path.show} is not a directory"))
               }
 
             case NodeOp.Action.Create =>
@@ -64,13 +59,19 @@
 
   def update(ns: Ns, dtab: Dtab, version: Version): Future[Unit] = {
     val Buf.Utf8(vstr) = version
-    val index = vstr.toLong
     val buf = Buf.Utf8(dtab.show)
     val key = root.key(Path.Utf8(ns))
-    key.compareAndSwap(buf, prevIndex = Some(index)).unit.rescue {
+    Future(vstr.toLong).rescue {
+      case NumberFormatException =>
+        Future.exception(new DtabVersionMismatchException)
+    }.flatMap { index =>
+      key.compareAndSwap(buf, prevIndex = Some(index))
+    }.rescue {
       case ApiError(ApiError.TestFailed, _, _, _) =>
         Future.exception(new DtabVersionMismatchException)
-    }
+      case ApiError(ApiError.KeyNotFound, _, _, _) =>
+        Future.exception(new DtabNamespaceDoesNotExistException(ns))
+    }.unit
   }
 
   def put(ns: Ns, dtab: Dtab): Future[Unit] =
