package io.buoyant.namerd.iface

import com.twitter.conversions.time._
import com.twitter.finagle.Name.Bound
import com.twitter.finagle.http._
import com.twitter.finagle.naming.NameInterpreter
import com.twitter.finagle.{Status => _, _}
import com.twitter.io.{Buf, Reader}
import com.twitter.util._
import io.buoyant.namer.ConfiguredNamersInterpreter
import io.buoyant.namerd.storage.InMemoryDtabStore
import io.buoyant.namerd.{Ns, DtabStore, NullDtabStore}
import io.buoyant.test.Awaits
import org.scalatest.FunSuite

class HttpControlServiceTest extends FunSuite with Awaits {

  override def defaultWait: Duration = 2.seconds

  val defaultDtabs = Map(
    "yeezus" -> Dtab.read("/yeezy => /yeezus"),
    "tlop" -> Dtab.read("/yeezy => /pablo")
  )

  val v1Stamp = HttpControlService.versionString(InMemoryDtabStore.InitialVersion)

  def newDtabStore(dtabs: Map[String, Dtab] = defaultDtabs): DtabStore =
    new InMemoryDtabStore(dtabs)

  def newService(store: DtabStore = newDtabStore()): Service[Request, Response] =
    new HttpControlService(store, _ => ConfiguredNamersInterpreter(Nil), Map.empty)

  def readAndAssert(reader: Reader, value: String): Unit = {
    val buf = Buf.Utf8(value)
    readAndAssert(reader, buf)
  }

  def readAndAssert(reader: Reader, value: Buf): Unit = {
    val buf = value.concat(HttpControlService.newline)
    val res = await(reader.read(buf.length)).flatMap(Buf.Utf8.unapply)
    assert(res == Some(buf).flatMap(Buf.Utf8.unapply))
  }

  test("dtab round-trips through json") {
    val dtab = Dtab.read("/tshirt => /suit")
    val json = Buf.Utf8("""[{"prefix":"/tshirt","dst":"/suit"}]""")
    assert(HttpControlService.Json.read[Seq[Dentry]](json) == Return(dtab))
    assert(HttpControlService.Json.write(dtab) == json)
  }

  test("GET /api/1/dtabs") {
    val req = Request()
    req.uri = "/api/1/dtabs"
    val service = newService()
    val rsp = Await.result(service(req), 1.second)
    assert(rsp.status == Status.Ok)
    assert(rsp.contentType == Some(MediaType.Json))
    val expected = HttpControlService.Json.write(defaultDtabs.keys).concat(HttpControlService.newline)
    assert(rsp.content == expected)
  }

  test("GET /api/1/dtabs watch") {
    val req = Request("/api/1/dtabs?watch=true")
    val store = newDtabStore()
    val service = newService(store)
    val rsp = Await.result(service(req), 1.second)
    assert(rsp.status == Status.Ok)
    assert(rsp.contentType == Some(MediaType.Json))

    readAndAssert(rsp.reader, """["yeezus","tlop"]""")

    await(store.create("graduation", Dtab.empty))
    readAndAssert(rsp.reader, """["yeezus","tlop","graduation"]""")

    rsp.reader.discard()
  }

  test("GET /api/1/dtabs/") {
    val req = Request()
    req.uri = "/api/1/dtabs/"
    val service = newService()
    val rsp = Await.result(service(req), 1.second)
    assert(rsp.status == Status.Ok)
    assert(rsp.contentType == Some(MediaType.Json))
    val expected = HttpControlService.Json.write(defaultDtabs.keys).concat(HttpControlService.newline)
    assert(rsp.content == expected)
  }

  test("GET /api/1/dtabsexpialidocious") {
    val req = Request()
    req.uri = "/api/1/dtabsexpialidocious"
    val service = newService()
    val rsp = Await.result(service(req), 1.second)
    assert(rsp.status == Status.NotFound)
  }

  test("GET /api/1/dtabs/ns exists") {
    val req = Request()
    req.uri = "/api/1/dtabs/yeezus"
    val service = newService()
    val rsp = Await.result(service(req), 1.second)
    assert(rsp.status == Status.Ok)
    assert(rsp.contentType == Some(MediaType.Json))
    assert(rsp.headerMap("ETag") == v1Stamp)
    val expected = HttpControlService.Json.write(defaultDtabs("yeezus")).concat(HttpControlService.newline)
    assert(rsp.content == expected)
  }

  test("GET /api/1/dtabs/ns watch") {
    val req = Request("/api/1/dtabs/yeezus?watch=true")
    val store = newDtabStore()
    val service = newService(store)
    val rsp = Await.result(service(req), 1.second)
    assert(rsp.status == Status.Ok)
    assert(rsp.contentType == Some(MediaType.Json))

    readAndAssert(rsp.reader, HttpControlService.Json.write(defaultDtabs("yeezus")))

    val newDtab = Dtab.read("/yeezy=>/kanye")
    await(store.put("yeezus", newDtab))
    readAndAssert(rsp.reader, HttpControlService.Json.write(newDtab))

    rsp.reader.discard()
  }

  for (ct <- Seq("application/dtab", MediaType.Txt))
    test(s"GET /api/1/dtabs/ns exists; accept $ct") {
      val req = Request()
      req.uri = "/api/1/dtabs/yeezus"
      req.accept = Seq(ct, MediaType.Json)
      val service = newService()
      val rsp = Await.result(service(req), 1.second)
      assert(rsp.status == Status.Ok)
      assert(rsp.contentType == Some(ct))
      assert(rsp.headerMap("ETag") == v1Stamp)
      assert(rsp.contentString == defaultDtabs("yeezus").show + "\n")
    }

  test("GET /api/1/dtabs/ns not exists") {
    val req = Request()
    req.uri = "/api/1/dtabs/graduation"
    req.accept = Seq("application/dtab", MediaType.Json)
    val service = newService()
    val rsp = Await.result(service(req), 1.second)
    assert(rsp.status == Status.NotFound)
  }

  test("POST /api/1/dtabs/ns; no content-type") {
    val req = Request()
    req.method = Method.Post
    req.uri = "/api/1/dtabs/graduation"
    req.contentString = "/yeezy => /kanye"
    val service = newService()
    val rsp = Await.result(service(req), 1.second)
    assert(rsp.status == Status.BadRequest)
  }

  test("HEAD /api/1/dtabs/ns returns ETag") {
    val req = Request()
    req.method = Method.Head
    req.uri = "/api/1/dtabs/yeezus"
    val service = newService()
    val rsp = Await.result(service(req), 1.second)
    assert(rsp.status == Status.Ok)
    assert(rsp.headerMap("ETag") == v1Stamp)
    assert(rsp.contentLength == None)
  }

  val data = Map(
    MediaType.Json -> """[{"prefix":"/yeezy","dst":"/kanye"}]""",
    MediaType.Txt -> "/yeezy => /kanye",
    "application/dtab" -> "/yeezy => /kanye"
  )
  for ((ct, body) <- data)
    test(s"POST /api/1/dtabs/ns; $ct") {
      val req = Request()
      req.method = Method.Post
      req.uri = "/api/1/dtabs/graduation"
      req.contentType = ct
      req.contentString = body
      val store = newDtabStore()
      val service = newService(store)
      val rsp = Await.result(service(req), 1.second)
      assert(rsp.status == Status.NoContent)
      val result = Await.result(store.observe("graduation").values.toFuture())
      assert(result.get.get.dtab == Dtab.read("/yeezy=>/kanye"))
    }

  for ((ct, body) <- data) {
    test(s"PUT without stamp; $ct") {
      val req = Request()
      req.method = Method.Put
      req.uri = s"/api/1/dtabs/yeezus"
      req.contentType = ct
      req.contentString = body
      val store = newDtabStore()
      val service = newService(store)
      val rsp = Await.result(service(req), 1.second)
      assert(rsp.status == Status.NoContent)
      val result = Await.result(store.observe("yeezus").values.toFuture())
      assert(result.get.get.dtab == Dtab.read("/yeezy=>/kanye"))
    }

    test(s"PUT with valid stamp; $ct") {
      val req = Request()
      req.method = Method.Put
      req.uri = s"/api/1/dtabs/yeezus"
      req.headerMap.add("If-Match", v1Stamp)
      req.contentType = ct
      req.contentString = body
      val store = newDtabStore()
      val service = newService(store)
      val rsp = Await.result(service(req), 1.second)
      assert(rsp.status == Status.NoContent)
      val result = Await.result(store.observe("yeezus").values.toFuture())
      assert(result.get.get.dtab == Dtab.read("/yeezy=>/kanye"))
    }

    test(s"PUT with invalid stamp; $ct") {
      val req = Request()
      req.method = Method.Put
      req.uri = "/api/1/dtabs/yeezus"
      req.headerMap.add("If-Match", "yolo")
      req.contentType = ct
      req.contentString = body
      val store = newDtabStore()
      val service = newService(store)
      val rsp = Await.result(service(req), 1.second)
      assert(rsp.status == Status.PreconditionFailed)
      val result = Await.result(store.observe("yeezus").values.toFuture())
      assert(result.get.get.dtab == Dtab.read("/yeezy=>/yeezus"))
    }
  }

  def interpreter = {
    val (act, witness) = Activity[NameTree[Bound]]()
    val ni = new NameInterpreter {
      override def bind(dtab: Dtab, path: Path): Activity[NameTree[Bound]] = act
    }
    (ni, witness)
  }

  test("bind") {
    val (ni, witness) = interpreter
    def delegate(ns: Ns): NameInterpreter = {
      assert(ns == "default")
      ni
    }
    val service = new HttpControlService(NullDtabStore, delegate, Map.empty)
    val bound = "/io.l5d.namer/foo"
    witness.notify(Return(NameTree.Leaf(Name.Bound(Var(null), bound))))

    val resp = await(service(Request("/api/1/bind/default?path=/foo")))
    assert(resp.status == Status.Ok)
    assert(resp.contentString == bound + "\n")
  }

  test("bind watch") {
    val (ni, witness) = interpreter
    def delegate(ns: Ns): NameInterpreter = {
      assert(ns == "default")
      ni
    }
    val service = new HttpControlService(NullDtabStore, delegate, Map.empty)
    val resp = await(service(Request("/api/1/bind/default?path=/foo&watch=true")))

    val bound = "/io.l5d.namer/foo"
    witness.notify(Return(NameTree.Leaf(Name.Bound(Var(null), bound))))
    readAndAssert(resp.reader, bound)

    witness.notify(Return(NameTree.Neg))
    val neg = "~"
    readAndAssert(resp.reader, neg)

    val bound2 = "/io.l5d.namer/bar"
    witness.notify(Return(NameTree.Leaf(Name.Bound(Var(null), bound2))))
    readAndAssert(resp.reader, bound2)

    resp.reader.discard()
  }

  test("bind an invalid path") {
    val service = newService(NullDtabStore)
    val resp = await(service(Request("/api/1/bind/default?path=invalid")))
    assert(resp.status == Status.BadRequest)
  }

  test("errors are printed") {
    val (ni, witness) = interpreter
    def delegate(ns: Ns): NameInterpreter = {
      assert(ns == "default")
      ni
    }
    val service = new HttpControlService(NullDtabStore, delegate, Map.empty)
    val resp = await(service(Request("/api/1/bind/default?path=/foo&watch=true")))

    val bound = "/io.l5d.namer/foo"
    witness.notify(Throw(new Exception("error")))
    readAndAssert(resp.reader, "error")

    assert(await(resp.reader.read(0)) == None)

    resp.reader.discard()
  }

  test("addr") {
<<<<<<< HEAD
    val (ni, witness) = interpreter
    def delegate(ns: Ns): NameInterpreter = {
      assert(ns == "default")
      ni
    }
    val service = new HttpControlService(NullDtabStore, delegate, Map.empty)
    val id = "/io.l5d.namer/foo"
    val addr = Var[Addr](Addr.Pending)
    witness.notify(Return(NameTree.Leaf(Name.Bound(addr, id))))
    addr() = Addr.Bound(Address(1))

=======
    val (nameTree, witness) = Activity[NameTree[Name]]()
    val namer = new Namer {
      override def lookup(path: Path): Activity[NameTree[Name]] = nameTree
    }
    val prefix = Path.read("/io.l5d.namer")
    val service = new HttpControlService(NullDtabStore, _ => null, Map(prefix -> namer))
    val id = s"${prefix.show}/foo"
>>>>>>> dcb97a56
    val resp = await(service(Request(s"/api/1/addr/default?path=$id")))
    assert(resp.status == Status.Ok)
    assert(resp.contentString == "Bound(0.0.0.0/0.0.0.0:1)\n")
  }

  test("addr watch") {
    val (ni, witness) = interpreter
    def delegate(ns: Ns): NameInterpreter = {
      assert(ns == "default")
      ni
    }
    val service = new HttpControlService(NullDtabStore, delegate, Map.empty)
    val id = "/io.l5d.namer/foo"
    val resp = await(service(Request(s"/api/1/addr/default?path=$id&watch=true")))
    val addr = Var[Addr](Addr.Pending)
    witness.notify(Return(NameTree.Leaf(Name.Bound(addr, id))))

    addr() = Addr.Bound(Address(1))
    readAndAssert(resp.reader, "Bound(0.0.0.0/0.0.0.0:1)")

    addr() = Addr.Bound(Address(1), Address(2))
    readAndAssert(resp.reader, "Bound(0.0.0.0/0.0.0.0:1,0.0.0.0/0.0.0.0:2)")

    witness.notify(Return(NameTree.Neg))
    readAndAssert(resp.reader, "Neg")

    val addr2 = Var[Addr](Addr.Pending)
    witness.notify(Return(NameTree.Leaf(Name.Bound(addr2, id))))
    addr2() = Addr.Bound(Address(3))
    readAndAssert(resp.reader, "Bound(0.0.0.0/0.0.0.0:3)")

    resp.reader.discard()
  }

  test("addr an invalid path") {
    val service = newService(NullDtabStore)
    val resp = await(service(Request("/api/1/addr/default?path=invalid")))
    assert(resp.status == Status.BadRequest)
  }

  test("delegate an invalid path") {
    val service = newService(NullDtabStore)
    val resp = await(service(Request("/api/1/delegate/default?path=invalid")))
    assert(resp.status == Status.BadRequest)
  }

  test("delegate a path given a namespace") {
    val service = newService()
    val resp = await(service(Request("/api/1/delegate/yeezus?path=/yeezy")))
    assert(resp.status == Status.Ok)
    assert(resp.contentString == """
      |{
      |  "type":"delegate",
      |  "path":"/yeezy",
      |  "dentry":null,
      |  "delegate":{
      |    "type":"neg",
      |    "path":"/yeezus",
      |    "dentry":{
      |      "prefix":"/yeezy",
      |      "dst":"/yeezus"
      |    }
      |  }
      |}""".stripMargin.replaceAll("\\s", ""))
  }

  test("delegate a path given a dtab") {
    val service = newService()
    val resp = await(service(Request("/api/1/delegate?dtab=/foo=>/bar&path=/foo")))
    assert(resp.status == Status.Ok)
    assert(resp.contentString == """
      |{
      |  "type":"delegate",
      |  "path":"/foo",
      |  "dentry":null,
      |  "delegate":{
      |    "type":"neg",
      |    "path":"/bar",
      |    "dentry":{
      |      "prefix":"/foo",
      |      "dst":"/bar"
      |    }
      |  }
      |}""".stripMargin.replaceAll("\\s", ""))
  }
}<|MERGE_RESOLUTION|>--- conflicted
+++ resolved
@@ -304,41 +304,33 @@
   }
 
   test("addr") {
-<<<<<<< HEAD
-    val (ni, witness) = interpreter
-    def delegate(ns: Ns): NameInterpreter = {
-      assert(ns == "default")
-      ni
-    }
-    val service = new HttpControlService(NullDtabStore, delegate, Map.empty)
-    val id = "/io.l5d.namer/foo"
+    val (nameTree, witness) = Activity[NameTree[Name]]()
+    val namer = new Namer {
+      override def lookup(path: Path): Activity[NameTree[Name]] = nameTree
+    }
+    val prefix = Path.read("/io.l5d.namer")
+    val service = new HttpControlService(NullDtabStore, _ => null, Map(prefix -> namer))
+    val id = "/foo"
+
     val addr = Var[Addr](Addr.Pending)
     witness.notify(Return(NameTree.Leaf(Name.Bound(addr, id))))
     addr() = Addr.Bound(Address(1))
 
-=======
+    val resp = await(service(Request(s"/api/1/addr/default?path=${prefix.show}$id")))
+
+    assert(resp.status == Status.Ok)
+    assert(resp.contentString == "Bound(0.0.0.0/0.0.0.0:1)\n")
+  }
+
+  test("addr watch") {
     val (nameTree, witness) = Activity[NameTree[Name]]()
     val namer = new Namer {
       override def lookup(path: Path): Activity[NameTree[Name]] = nameTree
     }
     val prefix = Path.read("/io.l5d.namer")
     val service = new HttpControlService(NullDtabStore, _ => null, Map(prefix -> namer))
-    val id = s"${prefix.show}/foo"
->>>>>>> dcb97a56
-    val resp = await(service(Request(s"/api/1/addr/default?path=$id")))
-    assert(resp.status == Status.Ok)
-    assert(resp.contentString == "Bound(0.0.0.0/0.0.0.0:1)\n")
-  }
-
-  test("addr watch") {
-    val (ni, witness) = interpreter
-    def delegate(ns: Ns): NameInterpreter = {
-      assert(ns == "default")
-      ni
-    }
-    val service = new HttpControlService(NullDtabStore, delegate, Map.empty)
-    val id = "/io.l5d.namer/foo"
-    val resp = await(service(Request(s"/api/1/addr/default?path=$id&watch=true")))
+    val id = "/foo"
+    val resp = await(service(Request(s"/api/1/addr/default?path=${prefix.show}$id&watch=true")))
     val addr = Var[Addr](Addr.Pending)
     witness.notify(Return(NameTree.Leaf(Name.Bound(addr, id))))
 
