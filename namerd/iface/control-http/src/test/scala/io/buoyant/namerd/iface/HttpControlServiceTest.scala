package io.buoyant.namerd.iface

import com.twitter.conversions.time._
import com.twitter.finagle.Name.Bound
import com.twitter.finagle.http._
import com.twitter.finagle.naming.NameInterpreter
import com.twitter.finagle.{Status => _, _}
import com.twitter.io.{Buf, Reader}
import com.twitter.util._
import io.buoyant.namer.ConfiguredNamersInterpreter
import io.buoyant.namerd.storage.InMemoryDtabStore
import io.buoyant.namerd.{Ns, DtabStore, NullDtabStore}
import io.buoyant.test.Awaits
import org.scalatest.FunSuite

class HttpControlServiceTest extends FunSuite with Awaits {

  override def defaultWait: Duration = 2.seconds

  val defaultDtabs = Map(
    "yeezus" -> Dtab.read("/yeezy => /yeezus"),
    "tlop" -> Dtab.read("/yeezy => /pablo")
  )

  val v1Stamp = HttpControlService.versionString(InMemoryDtabStore.InitialVersion)

  def newDtabStore(dtabs: Map[String, Dtab] = defaultDtabs): DtabStore =
    new InMemoryDtabStore(dtabs)

  def newService(store: DtabStore = newDtabStore()): Service[Request, Response] =
    new HttpControlService(store, _ => ConfiguredNamersInterpreter(Nil), Map.empty)

  def readAndAssert(reader: Reader, value: String): Unit = {
    val buf = Buf.Utf8(value)
    readAndAssert(reader, buf)
  }

  def readAndAssert(reader: Reader, value: Buf): Unit = {
    val buf = value.concat(HttpControlService.newline)
    val res = await(reader.read(buf.length)).flatMap(Buf.Utf8.unapply)
    assert(res == Some(buf).flatMap(Buf.Utf8.unapply))
  }

  test("dtab round-trips through json") {
    val dtab = Dtab.read("/tshirt => /suit")
    val json = Buf.Utf8("""[{"prefix":"/tshirt","dst":"/suit"}]""")
    assert(HttpControlService.Json.read[Seq[Dentry]](json) == Return(dtab))
    assert(HttpControlService.Json.write(dtab) == json)
  }

  test("GET /api/1/dtabs") {
    val req = Request()
    req.uri = "/api/1/dtabs"
    val service = newService()
    val rsp = Await.result(service(req), 1.second)
    assert(rsp.status == Status.Ok)
    assert(rsp.contentType == Some(MediaType.Json))
    val expected = HttpControlService.Json.write(defaultDtabs.keys).concat(HttpControlService.newline)
    assert(rsp.content == expected)
  }

  test("GET /api/1/dtabs watch") {
    val req = Request("/api/1/dtabs?watch=true")
    val store = newDtabStore()
    val service = newService(store)
    val rsp = Await.result(service(req), 1.second)
    assert(rsp.status == Status.Ok)
    assert(rsp.contentType == Some(MediaType.Json))

    readAndAssert(rsp.reader, """["yeezus","tlop"]""")

    await(store.create("graduation", Dtab.empty))
    readAndAssert(rsp.reader, """["yeezus","tlop","graduation"]""")

    rsp.reader.discard()
  }

  test("GET /api/1/dtabs/") {
    val req = Request()
    req.uri = "/api/1/dtabs/"
    val service = newService()
    val rsp = Await.result(service(req), 1.second)
    assert(rsp.status == Status.Ok)
    assert(rsp.contentType == Some(MediaType.Json))
    val expected = HttpControlService.Json.write(defaultDtabs.keys).concat(HttpControlService.newline)
    assert(rsp.content == expected)
  }

  test("GET /api/1/dtabsexpialidocious") {
    val req = Request()
    req.uri = "/api/1/dtabsexpialidocious"
    val service = newService()
    val rsp = Await.result(service(req), 1.second)
    assert(rsp.status == Status.NotFound)
  }

  test("GET /api/1/dtabs/ns exists") {
    val req = Request()
    req.uri = "/api/1/dtabs/yeezus"
    val service = newService()
    val rsp = Await.result(service(req), 1.second)
    assert(rsp.status == Status.Ok)
    assert(rsp.contentType == Some(MediaType.Json))
    assert(rsp.headerMap("ETag") == v1Stamp)
    val expected = HttpControlService.Json.write(defaultDtabs("yeezus")).concat(HttpControlService.newline)
    assert(rsp.content == expected)
  }

  test("GET /api/1/dtabs/ns watch") {
    val req = Request("/api/1/dtabs/yeezus?watch=true")
    val store = newDtabStore()
    val service = newService(store)
    val rsp = Await.result(service(req), 1.second)
    assert(rsp.status == Status.Ok)
    assert(rsp.contentType == Some(MediaType.Json))

    readAndAssert(rsp.reader, HttpControlService.Json.write(defaultDtabs("yeezus")))

    val newDtab = Dtab.read("/yeezy=>/kanye")
    await(store.put("yeezus", newDtab))
    readAndAssert(rsp.reader, HttpControlService.Json.write(newDtab))

    rsp.reader.discard()
  }

  for (ct <- Seq("application/dtab", MediaType.Txt))
    test(s"GET /api/1/dtabs/ns exists; accept $ct") {
      val req = Request()
      req.uri = "/api/1/dtabs/yeezus"
      req.accept = Seq(ct, MediaType.Json)
      val service = newService()
      val rsp = Await.result(service(req), 1.second)
      assert(rsp.status == Status.Ok)
      assert(rsp.contentType == Some(ct))
      assert(rsp.headerMap("ETag") == v1Stamp)
      assert(rsp.contentString == defaultDtabs("yeezus").show + "\n")
    }

  test("GET /api/1/dtabs/ns not exists") {
    val req = Request()
    req.uri = "/api/1/dtabs/graduation"
    req.accept = Seq("application/dtab", MediaType.Json)
    val service = newService()
    val rsp = Await.result(service(req), 1.second)
    assert(rsp.status == Status.NotFound)
  }

  test("POST /api/1/dtabs/ns; no content-type") {
    val req = Request()
    req.method = Method.Post
    req.uri = "/api/1/dtabs/graduation"
    req.contentString = "/yeezy => /kanye"
    val service = newService()
    val rsp = Await.result(service(req), 1.second)
    assert(rsp.status == Status.BadRequest)
  }

  test("HEAD /api/1/dtabs/ns returns ETag") {
    val req = Request()
    req.method = Method.Head
    req.uri = "/api/1/dtabs/yeezus"
    val service = newService()
    val rsp = Await.result(service(req), 1.second)
    assert(rsp.status == Status.Ok)
    assert(rsp.headerMap("ETag") == v1Stamp)
    assert(rsp.contentLength == None)
  }

  val data = Map(
    MediaType.Json -> """[{"prefix":"/yeezy","dst":"/kanye"}]""",
    MediaType.Txt -> "/yeezy => /kanye",
    "application/dtab" -> "/yeezy => /kanye"
  )
  for ((ct, body) <- data)
    test(s"POST /api/1/dtabs/ns; $ct") {
      val req = Request()
      req.method = Method.Post
      req.uri = "/api/1/dtabs/graduation"
      req.contentType = ct
      req.contentString = body
      val store = newDtabStore()
      val service = newService(store)
      val rsp = Await.result(service(req), 1.second)
      assert(rsp.status == Status.NoContent)
      val result = Await.result(store.observe("graduation").values.toFuture())
      assert(result.get.get.dtab == Dtab.read("/yeezy=>/kanye"))
    }

  for ((ct, body) <- data) {
    test(s"PUT without stamp; $ct") {
      val req = Request()
      req.method = Method.Put
      req.uri = s"/api/1/dtabs/yeezus"
      req.contentType = ct
      req.contentString = body
      val store = newDtabStore()
      val service = newService(store)
      val rsp = Await.result(service(req), 1.second)
      assert(rsp.status == Status.NoContent)
      val result = Await.result(store.observe("yeezus").values.toFuture())
      assert(result.get.get.dtab == Dtab.read("/yeezy=>/kanye"))
    }

    test(s"PUT with valid stamp; $ct") {
      val req = Request()
      req.method = Method.Put
      req.uri = s"/api/1/dtabs/yeezus"
      req.headerMap.add("If-Match", v1Stamp)
      req.contentType = ct
      req.contentString = body
      val store = newDtabStore()
      val service = newService(store)
      val rsp = Await.result(service(req), 1.second)
      assert(rsp.status == Status.NoContent)
      val result = Await.result(store.observe("yeezus").values.toFuture())
      assert(result.get.get.dtab == Dtab.read("/yeezy=>/kanye"))
    }

    test(s"PUT with invalid stamp; $ct") {
      val req = Request()
      req.method = Method.Put
      req.uri = "/api/1/dtabs/yeezus"
      req.headerMap.add("If-Match", "yolo")
      req.contentType = ct
      req.contentString = body
      val store = newDtabStore()
      val service = newService(store)
      val rsp = Await.result(service(req), 1.second)
      assert(rsp.status == Status.PreconditionFailed)
      val result = Await.result(store.observe("yeezus").values.toFuture())
      assert(result.get.get.dtab == Dtab.read("/yeezy=>/yeezus"))
    }
  }

  def interpreter = {
    val (act, witness) = Activity[NameTree[Bound]]()
    val ni = new NameInterpreter {
      override def bind(dtab: Dtab, path: Path): Activity[NameTree[Bound]] = act
    }
    (ni, witness)
  }

  test("bind") {
    val (ni, witness) = interpreter
<<<<<<< HEAD
    def delegate(ns: Ns): NameInterpreter = {
      assert(ns == "default")
      ni
    }
    val service = new HttpControlService(NullDtabStore, delegate)
    val bound = "/io.l5d.namer/foo"
    witness.notify(Return(NameTree.Leaf(Name.Bound(Var(null), bound))))

=======
    val service = new HttpControlService(NullDtabStore, _ => ni, Map.empty)
>>>>>>> 261a66a6
    val resp = await(service(Request("/api/1/bind/default?path=/foo")))
    assert(resp.status == Status.Ok)
    assert(resp.contentString == bound + "\n")
  }

  test("bind watch") {
    val (ni, witness) = interpreter
    def delegate(ns: Ns): NameInterpreter = {
      assert(ns == "default")
      ni
    }
    val service = new HttpControlService(NullDtabStore, delegate)
    val resp = await(service(Request("/api/1/bind/default?path=/foo&watch=true")))

    val bound = "/io.l5d.namer/foo"
    witness.notify(Return(NameTree.Leaf(Name.Bound(Var(null), bound))))
    readAndAssert(resp.reader, bound)

    witness.notify(Return(NameTree.Neg))
    val neg = "~"
    readAndAssert(resp.reader, neg)

    val bound2 = "/io.l5d.namer/bar"
    witness.notify(Return(NameTree.Leaf(Name.Bound(Var(null), bound2))))
    readAndAssert(resp.reader, bound2)

    resp.reader.discard()
  }

  test("bind an invalid path") {
    val service = newService(NullDtabStore)
    val resp = await(service(Request("/api/1/bind/default?path=invalid")))
    assert(resp.status == Status.BadRequest)
  }

  test("addr") {
    val (ni, witness) = interpreter
<<<<<<< HEAD
    def delegate(ns: Ns): NameInterpreter = {
      assert(ns == "default")
      ni
    }
    val service = new HttpControlService(NullDtabStore, delegate)
=======
    val service = new HttpControlService(NullDtabStore, _ => ni, Map.empty)
>>>>>>> 261a66a6
    val id = "/io.l5d.namer/foo"
    val addr = Var[Addr](Addr.Pending)
    witness.notify(Return(NameTree.Leaf(Name.Bound(addr, id))))
    addr() = Addr.Bound(Address(1))

    val resp = await(service(Request(s"/api/1/addr/default?path=$id")))
    assert(resp.status == Status.Ok)
    assert(resp.contentString == "Bound(0.0.0.0/0.0.0.0:1)\n")
  }

  test("addr watch") {
    val (ni, witness) = interpreter
    def delegate(ns: Ns): NameInterpreter = {
      assert(ns == "default")
      ni
    }
    val service = new HttpControlService(NullDtabStore, delegate)
    val id = "/io.l5d.namer/foo"
    val resp = await(service(Request(s"/api/1/addr/default?path=$id&watch=true")))
    val addr = Var[Addr](Addr.Pending)
    witness.notify(Return(NameTree.Leaf(Name.Bound(addr, id))))

    addr() = Addr.Bound(Address(1))
    readAndAssert(resp.reader, "Bound(0.0.0.0/0.0.0.0:1)")

    addr() = Addr.Bound(Address(1), Address(2))
    readAndAssert(resp.reader, "Bound(0.0.0.0/0.0.0.0:1,0.0.0.0/0.0.0.0:2)")

    witness.notify(Return(NameTree.Neg))
    readAndAssert(resp.reader, "Neg")

    val addr2 = Var[Addr](Addr.Pending)
    witness.notify(Return(NameTree.Leaf(Name.Bound(addr2, id))))
    addr2() = Addr.Bound(Address(3))
    readAndAssert(resp.reader, "Bound(0.0.0.0/0.0.0.0:3)")

    resp.reader.discard()
  }

  test("addr an invalid path") {
    val service = newService(NullDtabStore)
    val resp = await(service(Request("/api/1/addr/default?path=invalid")))
    assert(resp.status == Status.BadRequest)
  }

  test("delegate an invalid path") {
    val service = newService(NullDtabStore)
    val resp = await(service(Request("/api/1/delegate/default?path=invalid")))
    assert(resp.status == Status.BadRequest)
  }

  test("delegate a path given a namespace") {
    val service = newService()
    val resp = await(service(Request("/api/1/delegate/yeezus?path=/yeezy")))
    assert(resp.status == Status.Ok)
    assert(resp.contentString == """
      |{
      |  "type":"delegate",
      |  "path":"/yeezy",
      |  "dentry":null,
      |  "delegate":{
      |    "type":"neg",
      |    "path":"/yeezus",
      |    "dentry":{
      |      "prefix":"/yeezy",
      |      "dst":"/yeezus"
      |    }
      |  }
      |}""".stripMargin.replaceAll("\\s", ""))
  }

  test("delegate a path given a dtab") {
    val service = newService()
    val resp = await(service(Request("/api/1/delegate?dtab=/foo=>/bar&path=/foo")))
    assert(resp.status == Status.Ok)
    assert(resp.contentString == """
      |{
      |  "type":"delegate",
      |  "path":"/foo",
      |  "dentry":null,
      |  "delegate":{
      |    "type":"neg",
      |    "path":"/bar",
      |    "dentry":{
      |      "prefix":"/foo",
      |      "dst":"/bar"
      |    }
      |  }
      |}""".stripMargin.replaceAll("\\s", ""))
  }
}<|MERGE_RESOLUTION|>--- conflicted
+++ resolved
@@ -242,18 +242,14 @@
 
   test("bind") {
     val (ni, witness) = interpreter
-<<<<<<< HEAD
     def delegate(ns: Ns): NameInterpreter = {
       assert(ns == "default")
       ni
     }
-    val service = new HttpControlService(NullDtabStore, delegate)
+    val service = new HttpControlService(NullDtabStore, delegate, Map.empty)
     val bound = "/io.l5d.namer/foo"
     witness.notify(Return(NameTree.Leaf(Name.Bound(Var(null), bound))))
 
-=======
-    val service = new HttpControlService(NullDtabStore, _ => ni, Map.empty)
->>>>>>> 261a66a6
     val resp = await(service(Request("/api/1/bind/default?path=/foo")))
     assert(resp.status == Status.Ok)
     assert(resp.contentString == bound + "\n")
@@ -265,7 +261,7 @@
       assert(ns == "default")
       ni
     }
-    val service = new HttpControlService(NullDtabStore, delegate)
+    val service = new HttpControlService(NullDtabStore, delegate, Map.empty)
     val resp = await(service(Request("/api/1/bind/default?path=/foo&watch=true")))
 
     val bound = "/io.l5d.namer/foo"
@@ -291,15 +287,11 @@
 
   test("addr") {
     val (ni, witness) = interpreter
-<<<<<<< HEAD
     def delegate(ns: Ns): NameInterpreter = {
       assert(ns == "default")
       ni
     }
-    val service = new HttpControlService(NullDtabStore, delegate)
-=======
-    val service = new HttpControlService(NullDtabStore, _ => ni, Map.empty)
->>>>>>> 261a66a6
+    val service = new HttpControlService(NullDtabStore, delegate, Map.empty)
     val id = "/io.l5d.namer/foo"
     val addr = Var[Addr](Addr.Pending)
     witness.notify(Return(NameTree.Leaf(Name.Bound(addr, id))))
@@ -316,7 +308,7 @@
       assert(ns == "default")
       ni
     }
-    val service = new HttpControlService(NullDtabStore, delegate)
+    val service = new HttpControlService(NullDtabStore, delegate, Map.empty)
     val id = "/io.l5d.namer/foo"
     val resp = await(service(Request(s"/api/1/addr/default?path=$id&watch=true")))
     val addr = Var[Addr](Addr.Pending)
