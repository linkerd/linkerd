package io.buoyant.namerd

import com.twitter.finagle.{Path, Namer, Stack}
import com.twitter.finagle.util.LoadService
import io.buoyant.admin.AdminConfig
import io.buoyant.config.{ConfigError, ConfigInitializer, Parser}
import io.buoyant.namer.{NamerConfig, NamerInitializer}

case class NamerdConfig(
  admin: Option[AdminConfig],
  storage: DtabStoreConfig,
  namers: Seq[NamerConfig],
  interfaces: Seq[InterfaceConfig]
) {
  // TODO: remove the null checks once we upgrade to a Jackson supporting FAIL_ON_MISSING_CREATOR_PROPERTIES
  require(namers != null, "'namers' field is required")
  require(interfaces != null, "'interfaces' field is required")
  require(interfaces.nonEmpty, "One or more interfaces must be specified")

  def mk: Namerd = {
    val dtabStore = storage.mkDtabStore
<<<<<<< HEAD
    val namersByPfx = namers.map { config =>
      config.prefix -> config.newNamer(Stack.Params.empty)
=======
    Namerd(mkInterfaces(dtabStore), dtabStore)
  }

  private[this] def mkInterfaces(dtabStore: DtabStore): Seq[Servable] = {
    val namersByPfx = namers.foldLeft(Map.empty[Path, Namer]) {
      case (namers, config) =>
        if (config.prefix.isEmpty)
          throw NamerdConfig.EmptyNamerPrefix

        for (prefix <- namers.keys)
          if (prefix.startsWith(config.prefix) || config.prefix.startsWith(prefix))
            throw NamerdConfig.ConflictingNamers(prefix, config.prefix)

        namers + (config.prefix -> config.newNamer(Stack.Params.empty))
>>>>>>> ae1ba04e
    }
    Namerd(mkInterfaces(dtabStore, namersByPfx), dtabStore, namersByPfx)
  }

  private[this] def mkInterfaces(dtabStore: DtabStore, namersByPfx: Seq[(Path, Namer)]): Seq[Servable] = {
    // TODO: validate the absence of port conflicts
    interfaces.map(_.mk(dtabStore, namersByPfx))
  }
}

object NamerdConfig {

  case class ConflictingNamers(prefix0: Path, prefix1: Path) extends ConfigError {
    lazy val message =
      s"Namers must not have overlapping prefixes: ${prefix0.show} & ${prefix1.show}"
  }

  object EmptyNamerPrefix extends ConfigError {
    lazy val message = s"Namers must not have an empty prefix"
  }

  private[namerd] case class Initializers(
    namer: Seq[NamerInitializer] = Nil,
    dtabStore: Seq[DtabStoreInitializer] = Nil,
    iface: Seq[InterfaceInitializer] = Nil
  ) {
    def iter: Iterable[Seq[ConfigInitializer]] =
      Seq(namer, dtabStore, iface)
  }

  private[namerd] lazy val LoadedInitializers = Initializers(
    LoadService[NamerInitializer],
    LoadService[DtabStoreInitializer],
    LoadService[InterfaceInitializer]
  )

  def loadNamerd(configText: String, initializers: Initializers): NamerdConfig = {
    val mapper = Parser.objectMapper(configText, initializers.iter)
    mapper.readValue[NamerdConfig](configText)
  }

  def loadNamerd(configText: String): NamerdConfig =
    loadNamerd(configText, LoadedInitializers)
}<|MERGE_RESOLUTION|>--- conflicted
+++ resolved
@@ -19,15 +19,12 @@
 
   def mk: Namerd = {
     val dtabStore = storage.mkDtabStore
-<<<<<<< HEAD
-    val namersByPfx = namers.map { config =>
-      config.prefix -> config.newNamer(Stack.Params.empty)
-=======
-    Namerd(mkInterfaces(dtabStore), dtabStore)
+    val namersByPfx = mkNamers()
+    Namerd(mkInterfaces(dtabStore, namersByPfx), dtabStore, namersByPfx.toSeq)
   }
 
-  private[this] def mkInterfaces(dtabStore: DtabStore): Seq[Servable] = {
-    val namersByPfx = namers.foldLeft(Map.empty[Path, Namer]) {
+  private[this] def mkNamers(): Map[Path, Namer] = {
+    namers.foldLeft(Map.empty[Path, Namer]) {
       case (namers, config) =>
         if (config.prefix.isEmpty)
           throw NamerdConfig.EmptyNamerPrefix
@@ -37,13 +34,10 @@
             throw NamerdConfig.ConflictingNamers(prefix, config.prefix)
 
         namers + (config.prefix -> config.newNamer(Stack.Params.empty))
->>>>>>> ae1ba04e
     }
-    Namerd(mkInterfaces(dtabStore, namersByPfx), dtabStore, namersByPfx)
   }
 
-  private[this] def mkInterfaces(dtabStore: DtabStore, namersByPfx: Seq[(Path, Namer)]): Seq[Servable] = {
-    // TODO: validate the absence of port conflicts
+  private[this] def mkInterfaces(dtabStore: DtabStore, namersByPfx: Map[Path, Namer]): Seq[Servable] = {
     interfaces.map(_.mk(dtabStore, namersByPfx))
   }
 }
