package io.buoyant.namerd

import com.fasterxml.jackson.annotation.JsonIgnore
import com.fasterxml.jackson.databind.JsonMappingException
import com.twitter.finagle.stats.NullStatsReceiver
import com.twitter.finagle.{Path, Dtab}
import com.twitter.io.Buf
import com.twitter.util.{Activity, Future}
import io.l5d.FsInitializer
import org.scalatest.FunSuite

object TestDtabStoreInitializer extends DtabStoreInitializer {
  override def configClass = classOf[TestDtabStore]
}

class TestDtabStore extends DtabStoreConfig {
  @JsonIgnore
  override def mkDtabStore = NullDtabStore
}

class NamerdConfigTest extends FunSuite {
  val initializers = NamerdConfig.Initializers(Seq(FsInitializer), Seq(TestDtabStoreInitializer), Seq(TestNamerInterfaceInitializer))

  test("parse namerd config") {
    val yaml = """
      |storage:
      |  kind: io.buoyant.namerd.TestDtabStore
      |namers:
      |- kind: io.l5d.fs
      |  rootDir: .
      |interfaces:
      |- kind: test
      |  ip: 127.0.0.1
      |  port: 1
    """.stripMargin

    val config = NamerdConfig.loadNamerd(yaml, initializers)
    assert(config.namers.head.prefix == Path.read("/io.l5d.fs"))
    assert(config.interfaces.head.addr.getAddress.isLoopbackAddress)
    assert(config.interfaces.head.addr.getPort == 1)
    // just check that this don't blow up
<<<<<<< HEAD
    config.mk(NullStatsReceiver)
=======
    val _ = config.mk
>>>>>>> 4fb8a747
  }

  test("missing namers validation") {
    val missingNamers =
      """
        |storage:
        |  kind: io.buoyant.namerd.TestDtabStore
      """.stripMargin
    val namerEx = intercept[JsonMappingException] {
      NamerdConfig.loadNamerd(missingNamers, initializers)
    }
    assert(namerEx.getMessage.contains("'namers' field is required"))
  }

  test("missing interfaces validation") {
    val missingInterfaces =
      """
        |storage:
        |  kind: io.buoyant.namerd.TestDtabStore
        |namers:
        |- kind: io.l5d.fs
        |  rootDir: .
      """.stripMargin

    val interfaceEx = intercept[JsonMappingException] {
      NamerdConfig.loadNamerd(missingInterfaces, initializers)
    }
    assert(interfaceEx.getMessage.contains("'interfaces' field is required"))
  }

  test("empty interfaces validation") {
    val emptyInterfaces =
      """
        |storage:
        |  kind: io.buoyant.namerd.TestDtabStore
        |namers:
        |- kind: io.l5d.fs
        |  rootDir: .
        |interfaces: []
      """.stripMargin

    val interfaceEx = intercept[JsonMappingException] {
      NamerdConfig.loadNamerd(emptyInterfaces, initializers)
    }
    assert(interfaceEx.getMessage.contains("One or more interfaces must be specified"))
  }
}<|MERGE_RESOLUTION|>--- conflicted
+++ resolved
@@ -39,11 +39,7 @@
     assert(config.interfaces.head.addr.getAddress.isLoopbackAddress)
     assert(config.interfaces.head.addr.getPort == 1)
     // just check that this don't blow up
-<<<<<<< HEAD
-    config.mk(NullStatsReceiver)
-=======
-    val _ = config.mk
->>>>>>> 4fb8a747
+    val _ = config.mk(NullStatsReceiver)
   }
 
   test("missing namers validation") {
