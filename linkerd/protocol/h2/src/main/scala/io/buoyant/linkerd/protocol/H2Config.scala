package io.buoyant.linkerd
package protocol

import com.fasterxml.jackson.annotation._
import com.fasterxml.jackson.core.{JsonParser, TreeNode}
import com.fasterxml.jackson.databind.annotation.JsonDeserialize
import com.fasterxml.jackson.databind.{DeserializationContext, JsonDeserializer, JsonNode}
import com.twitter.conversions.storage._
import com.twitter.conversions.time._
import com.twitter.finagle.buoyant.h2.param._
import com.twitter.finagle.buoyant.h2.service.H2Classifier
import com.twitter.finagle.buoyant.h2.{param => h2Param, _}
import com.twitter.finagle.buoyant.{ParamsMaybeWith, PathMatcher}
import com.twitter.finagle.client.StackClient
import com.twitter.finagle.filter.DtabStatsFilter
import com.twitter.finagle.netty4.ssl.server.Netty4ServerEngineFactory
import com.twitter.finagle.stack.nilStack
import com.twitter.finagle.{ServiceFactory, Stack, param}
import com.twitter.logging.Policy
import com.twitter.util.Monitor
import io.buoyant.config.PolymorphicConfig
import io.buoyant.linkerd.protocol.h2._
import io.buoyant.router.h2.ClassifiedRetries.{BufferSize, ClassificationTimeout}
import io.buoyant.router.h2.{ClassifiedRetryFilter, DupRequest}
import io.buoyant.router.http.ForwardClientCertFilter
import io.buoyant.router.{ClassifiedRetries, H2, RoutingFactory}
import io.netty.handler.ssl.ApplicationProtocolNames
import scala.collection.JavaConverters._
import scala.util.control.NonFatal

class H2Initializer extends ProtocolInitializer.Simple {
  val name = "h2"
  val configClass = classOf[H2Config]

  protected type Req = Request
  protected type Rsp = Response

  protected val defaultRouter = {

    // retries can't share header mutations
    val pathStack = H2.router.pathStack
      .insertAfter(ClassifiedRetries.role, DupRequest.module)
      .prepend(LinkerdHeaders.Dst.PathFilter.module)
      .replace(StackClient.Role.prepFactory, DelayedRelease.module)

    val boundStack = H2.router.boundStack
      .prepend(LinkerdHeaders.Dst.BoundFilter.module)

    val clientStack = H2.router.clientStack
      .prepend(h2.H2AccessLogger.module)
      .replace(H2TraceInitializer.role, H2TraceInitializer.clientModule)
      .insertAfter(StackClient.Role.prepConn, LinkerdHeaders.Ctx.clientModule)
      .insertAfter(DtabStatsFilter.role, H2RequestAuthorizerConfig.module)

    //  .insertAfter(Retries.Role, http.StatusCodeStatsFilter.module)

    H2.router
      .withPathStack(pathStack)
      .withBoundStack(boundStack)
      .withClientStack(clientStack)
  }

  private[this] val monitor = Monitor.mk { case NonFatal(_) => true }

  protected val defaultServer = {
    val stk = H2.server.stack
      .replace(H2TraceInitializer.role, H2TraceInitializer.serverModule)
      .prepend(LinkerdHeaders.Ctx.serverModule)
      .prepend(h2.ErrorReseter.module)

    H2.server.withStack(stk)
      .configured(param.Monitor(monitor))
  }

  override def clearServerContext(stk: ServerStack): ServerStack = {
    // Does NOT use the ClearContext module that forcibly clears the
    // context. Instead, we just strip out headers on inbound requests.
    stk.replace(LinkerdHeaders.Ctx.serverModule.role, LinkerdHeaders.Ctx.clearServerModule)
  }

  override def defaultServerPort: Int = 4142
}

object H2Initializer extends H2Initializer

case class H2Config(
<<<<<<< HEAD
  requestAuthorizers: Option[Seq[H2RequestAuthorizerConfig]] = None,
  h2AccessLog: Option[String]
=======
  loggers: Option[Seq[H2RequestAuthorizerConfig]] = None,
  h2AccessLog: Option[String],
  h2AccessLogRollPolicy: Option[String],
  h2AccessLogAppend: Option[Boolean],
  h2AccessLogRotateCount: Option[Int]
>>>>>>> a41b8ce7
) extends RouterConfig {

  var client: Option[H2Client] = None
  var service: Option[H2Svc] = None
  var servers: Seq[H2ServerConfig] = Nil

  @JsonDeserialize(using = classOf[H2IdentifierConfigDeserializer])
  var identifier: Option[Seq[H2IdentifierConfig]] = None

  @JsonIgnore
  override val protocol: ProtocolInitializer = H2Initializer

  @JsonIgnore
  private[this] def loggerParam = requestAuthorizers.map { configs =>
    val authorizerStack =
      configs.foldRight[Stack[ServiceFactory[Request, Response]]](nilStack) { (config, next) =>
        config.module.toStack(next)
      }
    H2RequestAuthorizerConfig.param.RequestAuthorizer(authorizerStack)
  }

  @JsonIgnore
  override def routerParams: Stack.Params =
    (super.routerParams + identifierParam)
      .maybeWith(h2AccessLog.map(H2AccessLogger.param.File.apply))
      .maybeWith(h2AccessLogRollPolicy.map(Policy.parse _ andThen H2AccessLogger.param.RollPolicy.apply))
      .maybeWith(h2AccessLogAppend.map(H2AccessLogger.param.Append.apply))
      .maybeWith(h2AccessLogRotateCount.map(H2AccessLogger.param.RotateCount.apply))
      .maybeWith(loggerParam)

  private[this] def identifierParam: H2.Identifier = identifier match {
    case None => h2.HeaderTokenIdentifier.param
    case Some(configs) =>
      H2.Identifier { params =>
        val identifiers = configs.map(_.newIdentifier(params))
        RoutingFactory.Identifier.compose(identifiers)
      }
  }
}

trait H2EndpointConfig {

  var initialStreamWindowBytes: Option[Int] = None
  var headerTableBytes: Option[Int] = None
  var maxFrameBytes: Option[Int] = None
  var maxHeaderListBytes: Option[Int] = None
  @JsonDeserialize(contentAs = classOf[java.lang.Double])
  var windowUpdateRatio: Option[Double] = None

  def withEndpointParams(params: Stack.Params): Stack.Params = params
    .maybeWith(windowUpdateRatio.map(r => FlowControl.WindowUpdateRatio(r.toFloat)))
    .maybeWith(headerTableBytes.map(s => Settings.HeaderTableSize(Some(s.bytes))))
    .maybeWith(initialStreamWindowBytes.map(s => Settings.InitialStreamWindowSize(Some(s.bytes))))
    .maybeWith(maxFrameBytes.map(s => Settings.MaxFrameSize(Some(s.bytes))))
    .maybeWith(maxHeaderListBytes.map(s => Settings.MaxHeaderListSize(Some(s.bytes))))
}

@JsonTypeInfo(
  use = JsonTypeInfo.Id.NAME,
  include = JsonTypeInfo.As.EXISTING_PROPERTY,
  property = "kind",
  visible = true,
  defaultImpl = classOf[H2DefaultClient]
)
@JsonSubTypes(Array(
  new JsonSubTypes.Type(value = classOf[H2DefaultClient], name = "io.l5d.global"),
  new JsonSubTypes.Type(value = classOf[H2StaticClient], name = "io.l5d.static")
))
abstract class H2Client extends Client

class H2DefaultClient extends H2Client with DefaultClient with H2ClientConfig

class H2StaticClient(val configs: Seq[H2PrefixConfig]) extends H2Client with StaticClient

class H2PrefixConfig(prefix: PathMatcher) extends PrefixConfig(prefix) with H2ClientConfig

trait H2ClientConfig extends ClientConfig with H2EndpointConfig {
  var forwardClientCert: Option[Boolean] = None

  @JsonIgnore
  override def params(vars: Map[String, String]): Stack.Params =
    withEndpointParams(super.params(vars))
      .maybeWith(forwardClientCert.map(ForwardClientCertFilter.Enabled))
}

@JsonTypeInfo(
  use = JsonTypeInfo.Id.NAME,
  include = JsonTypeInfo.As.EXISTING_PROPERTY,
  property = "kind",
  visible = true,
  defaultImpl = classOf[H2DefaultSvc]
)
@JsonSubTypes(Array(
  new JsonSubTypes.Type(value = classOf[H2DefaultSvc], name = "io.l5d.global"),
  new JsonSubTypes.Type(value = classOf[H2StaticSvc], name = "io.l5d.static")
))
abstract class H2Svc extends Svc

class H2DefaultSvc extends H2Svc with DefaultSvc with H2SvcConfig

class H2StaticSvc(val configs: Seq[H2SvcPrefixConfig]) extends H2Svc with StaticSvc

class H2SvcPrefixConfig(prefix: PathMatcher) extends SvcPrefixConfig(prefix) with H2SvcConfig

trait H2SvcConfig extends SvcConfig {
  /**
   * Override the setter for SvcConfig's `_responseClassifier` field
   * so that we can set `JsonIgnore` on it (and rewire _h2Classifier
   * to the `"responseClassifier"` JSON property).
   *
   * @param r Not used.
   */
  @JsonIgnore
  final override def responseClassifierConfig_=(r: Option[ResponseClassifierConfig]): Unit =
    throw new UnsupportedOperationException(
      "attempt to set HTTP ResponseClassifierConfig on H2SvcConfig!"
    )

  @JsonIgnore
  final override def responseClassifierConfig: Option[ResponseClassifierConfig] =
    throw new UnsupportedOperationException(
      "attempt to access HTTP ResponseClassifierConfig from H2SvcConfig!"
    )

  @JsonProperty("responseClassifier")
  var _h2Classifier: Option[H2ClassifierConfig] = None

  @JsonIgnore
  def h2Classifier: Option[H2Classifier] =
    _h2Classifier.map(_.mk)

  @JsonDeserialize(contentAs = classOf[java.lang.Long])
  var classificationTimeoutMs: Option[Long] = None

  var retryBufferSize: Option[RetryBufferSize] = None

  @JsonIgnore
  override def params(vars: Map[String, String]): Stack.Params =
    super.params(vars)
      .maybeWith(h2Classifier.map(h2Param.H2Classifier(_)))
      .maybeWith(classificationTimeoutMs.map { t => ClassificationTimeout(t.millis) })
      .maybeWith(retryBufferSize.map(_.param))
}

case class RetryBufferSize(
  @JsonDeserialize(contentAs = classOf[java.lang.Long]) requestBytes: Option[Long] = None,
  @JsonDeserialize(contentAs = classOf[java.lang.Long]) responseBytes: Option[Long] = None
) {
  def param = BufferSize(
    requestBytes.getOrElse(ClassifiedRetryFilter.DefaultBufferSize),
    responseBytes.getOrElse(ClassifiedRetryFilter.DefaultBufferSize)
  )
}

class H2ServerConfig extends ServerConfig with H2EndpointConfig {

  var maxConcurrentStreamsPerConnection: Option[Int] = None

  @JsonIgnore
  override val alpnProtocols: Option[Seq[String]] =
    Some(Seq(ApplicationProtocolNames.HTTP_2))

  @JsonIgnore
  override val sslServerEngine = Netty4ServerEngineFactory()

  override def withEndpointParams(params: Stack.Params): Stack.Params = super.withEndpointParams(params)
    .maybeWith(maxConcurrentStreamsPerConnection.map(c => Settings.MaxConcurrentStreams(Some(c.toLong))))

  @JsonIgnore
  override def serverParams = withEndpointParams(super.serverParams)
}

abstract class H2IdentifierConfig extends PolymorphicConfig {

  @JsonIgnore
  def newIdentifier(params: Stack.Params): RoutingFactory.Identifier[Request]
}

class H2IdentifierConfigDeserializer extends JsonDeserializer[Option[Seq[H2IdentifierConfig]]] {
  override def deserialize(
    p: JsonParser,
    _c: DeserializationContext
  ): Option[Seq[H2IdentifierConfig]] = {
    val codec = p.getCodec
    val klass = classOf[H2IdentifierConfig]
    codec.readTree[TreeNode](p) match {
      case n: JsonNode if n.isArray =>
        Some(n.asScala.toList.map(codec.treeToValue(_, klass)))
      case node => Some(Seq(codec.treeToValue(node, klass)))
    }
  }

  override def getNullValue(_c: DeserializationContext): Option[Seq[H2IdentifierConfig]] = None
}<|MERGE_RESOLUTION|>--- conflicted
+++ resolved
@@ -84,16 +84,11 @@
 object H2Initializer extends H2Initializer
 
 case class H2Config(
-<<<<<<< HEAD
   requestAuthorizers: Option[Seq[H2RequestAuthorizerConfig]] = None,
-  h2AccessLog: Option[String]
-=======
-  loggers: Option[Seq[H2RequestAuthorizerConfig]] = None,
   h2AccessLog: Option[String],
   h2AccessLogRollPolicy: Option[String],
   h2AccessLogAppend: Option[Boolean],
   h2AccessLogRotateCount: Option[Int]
->>>>>>> a41b8ce7
 ) extends RouterConfig {
 
   var client: Option[H2Client] = None
