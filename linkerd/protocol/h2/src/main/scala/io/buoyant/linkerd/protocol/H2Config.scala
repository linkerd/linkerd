--- conflicted
+++ resolved
@@ -200,18 +200,6 @@
   var _h2Classifier: Option[H2ClassifierConfig] = None
 
   @JsonIgnore
-<<<<<<< HEAD
-  def h2BaseResponseClassifier = H2StreamClassifiers.Default
-
-  @JsonIgnore
-  def h2ResponseClassifier: Option[H2StreamClassifier] =
-    _h2ResponseClassifier
-      .map { c => H2StreamClassifiers.NonRetryableStream(c.mk).orElse(h2BaseResponseClassifier) }
-
-  @JsonIgnore
-  override def params(vars: Map[String, String]): Stack.Params = super.params(vars)
-    .maybeWith(h2ResponseClassifier.map(H2StreamClassifier(_)))
-=======
   def h2Classifier: Option[H2Classifier] =
     _h2Classifier.map(_.mk)
 
@@ -219,8 +207,6 @@
   override def params(vars: Map[String, String]): Stack.Params =
     super.params(vars)
       .maybeWith(h2Classifier.map(h2Param.H2Classifier(_)))
-
->>>>>>> ed15162b
 }
 
 class H2ServerConfig extends ServerConfig with H2EndpointConfig {
