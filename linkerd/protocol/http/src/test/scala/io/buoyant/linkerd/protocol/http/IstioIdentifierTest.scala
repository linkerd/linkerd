--- conflicted
+++ resolved
@@ -5,11 +5,7 @@
 import com.twitter.finagle.http.{Request => FRequest, Response => FResponse}
 import com.twitter.finagle.{Dtab, Path, Service}
 import com.twitter.util.Future
-<<<<<<< HEAD
-import io.buoyant.k8s.istio.{ApiserverClient, ClusterCache, DiscoveryClient, RouteManager}
-=======
 import io.buoyant.k8s.istio.{ApiserverClient, ClusterCache, DiscoveryClient, RouteCache}
->>>>>>> 2f9c20ac
 import io.buoyant.router.RoutingFactory._
 import io.buoyant.test.Awaits
 import org.scalatest.FunSuite
@@ -142,14 +138,10 @@
   }
 
   val client = new ApiserverClient(pilotService, 5.seconds)
-<<<<<<< HEAD
-  val routeManager = new RouteManager(client)
-=======
-  val routeManager = new RouteCache(client)
->>>>>>> 2f9c20ac
+  val routeCache = new RouteCache(client)
   val discoveryClient = new DiscoveryClient(clusterService, 5.seconds)
   val clusterCache = new ClusterCache(discoveryClient)
-  val identifier = new IstioIdentifier(Path.Utf8("svc"), () => Dtab.base, routeManager, clusterCache)
+  val identifier = new IstioIdentifier(Path.Utf8("svc"), () => Dtab.base, routeCache, clusterCache)
 
   test("forwards requests if host doesn't match any vhosts") {
     val req = FRequest()
