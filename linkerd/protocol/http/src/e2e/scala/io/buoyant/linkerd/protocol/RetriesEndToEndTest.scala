package io.buoyant.linkerd
package protocol

import com.twitter.finagle.buoyant.linkerd.Headers
import com.twitter.finagle.http.{Method, Response, Request}
import com.twitter.finagle.stats.{InMemoryStatsReceiver, NullStatsReceiver}
import com.twitter.finagle._
import com.twitter.util.{Future, Time, Var}
import com.twitter.finagle.tracing.NullTracer
import io.buoyant.test.FunSuite
import java.net.InetSocketAddress

class RetriesEndToEndTest extends FunSuite {

  case class Downstream(name: String, service: Service[Request, Response]) {
    val stack = Http.server.stack.remove(Headers.Ctx.serverModule.role)
    val server = Http.server.withStack(stack)
      .configured(param.Label(name))
      .configured(param.Tracer(NullTracer))
      .serve(":*", service)
    val address = server.boundAddress.asInstanceOf[InetSocketAddress]
    val port = address.getPort
  }

  def upstream(server: ListeningServer) = {
    val address = Address(server.boundAddress.asInstanceOf[InetSocketAddress])
    val name = Name.Bound(Var.value(Addr.Bound(address)), address)
    val stack = Http.client.stack.remove(Headers.Ctx.clientModule.role)
    Http.client.withStack(stack)
      .configured(param.Stats(NullStatsReceiver))
      .configured(param.Tracer(NullTracer))
      .newClient(name, "upstream").toService
  }

  val writeException = new WriteException {}

  test("requeues") {
    var i = 0
    val downstream = Downstream("ds", Service.mk { req =>
      val rsp = i match {
        case 0 => Future.value(Response()) // first request
        case 1 => Future.exception(writeException)  // second request
        case 2 => Future.value(Response()) // second request (requeue)
        case 3 => Future.exception(writeException) // third request (budget exceeded)
      }
      i += 1
      rsp
    })

    val config =
      s"""|routers:
          |- protocol: http
          |  dtab: /svc/* => /$$/inet/127.1/${downstream.port}
          |  service:
          |    retries:
          |      budget:
          |        minRetriesPerSec: 0
          |        percentCanRetry: 0.0
          |  client:
          |    failFast: false
          |    failureAccrual:
          |      kind: none
          |    requeueBudget:
          |      minRetriesPerSec: 0
          |      # each request may generate 0.5 retries, on average
          |      percentCanRetry: 0.5
          |      ttlSecs: 10
          |  servers:
          |  - port: 0
          |""".stripMargin

    val stats = new InMemoryStatsReceiver
    val linker = Linker.load(config).configured(param.Stats(stats))
    val router = linker.routers.head.initialize()
    val server = router.servers.head.serve()
    val client = upstream(server)

    try {
      Time.withCurrentTimeFrozen { tc =>


        def budget = stats.gauges(Seq("http", "client", s"$$/inet/127.1/${downstream.port}", "retries", "budget"))
        def requeues = stats.counters.getOrElse(
          Seq("http", "client", s"$$/inet/127.1/${downstream.port}", "retries", "requeues"),
          0
        )
        def requestLimit = stats.counters.getOrElse(
          Seq("http", "client", s"$$/inet/127.1/${downstream.port}", "retries", "request_limit"),
          0
        )

        val req = Request()
        req.host = "foo"

        assert(await(client(req)).statusCode == 200) // first request (success)
        assert(budget() == 0) // (0.5).toInt
        assert(requeues == 0)
        assert(requestLimit == 0)

        assert(await(client(req)).statusCode == 200) // second request (success after a requeue)
        assert(budget() == 0)
        assert(requeues == 1)
        assert(requestLimit == 0)

        assert(await(client(req)).statusCode == 502) // third request (failed, no budget available for requeue)
        assert(budget() == 0) // (0.5).toInt
        assert(requeues == 1)
        assert(requestLimit == 1)

        // close the downstream
        await(downstream.server.close())
        assert(await(client(req)).statusCode == 502) // service acquisition failed
        assert(requeues == 26) // tried 25  times for service acquisition
      }
    } finally {
      await(client.close())
      await(downstream.server.close())
      await(server.close())
      await(router.close())
    }
  }

  test("per-client requeue policy") {

    class FailEveryN(n: Int) extends Service[Request, Response] {
      private[this] var i = 0
      def apply(req: Request): Future[Response] = {
        if (i%n == 0) {
          i += 1
          Future.exception(writeException)
        } else {
          i += 1
          Future.value(Response())
        }
      }
    }

    val downstreamA = Downstream("a", new FailEveryN(2))
    val downstreamB = Downstream("b", new FailEveryN(2))

    val config =
      s"""|routers:
          |- protocol: http
          |  dtab: |
          |    /svc/a => /$$/inet/127.1/${downstreamA.port} ;
          |    /svc/b => /$$/inet/127.1/${downstreamB.port} ;
          |  client:
          |    kind: io.l5d.static
          |    configs:
          |    - prefix: /
          |      failFast: false
          |      failureAccrual:
          |        kind: none
          |    - prefix: /$$/inet/127.1/${downstreamA.port}
          |      requeueBudget:
          |        minRetriesPerSec: 0
          |        # each request may generate 1.0 requeue, on average
          |        percentCanRetry: 1.0
          |        ttlSecs: 10
          |    - prefix: /$$/inet/127.1/${downstreamB.port}
          |      requeueBudget:
          |        minRetriesPerSec: 0
          |        # each request may generate 0.5 requeues, on average
          |        percentCanRetry: 0.5
          |        ttlSecs: 10
          |  servers:
          |  - port: 0
          |""".stripMargin

    val stats = new InMemoryStatsReceiver
    val linker = Linker.load(config).configured(param.Stats(stats))
    val router = linker.routers.head.initialize()
    val server = router.servers.head.serve()
    val client = upstream(server)

    try {
      Time.withCurrentTimeFrozen { tc =>


<<<<<<< HEAD
        def budget(ds: Downstream) =
          stats.gauges(Seq("http", "dst", "id", s"$$/inet/127.1/${ds.port}", "retries", "budget"))
=======
        def budget(ds: Downstream) = 
          stats.gauges(Seq("http", "client", s"$$/inet/127.1/${ds.port}", "retries", "budget"))
>>>>>>> 42a3829b
        def requeues(ds: Downstream) = stats.counters.getOrElse(
          Seq("http", "client", s"$$/inet/127.1/${ds.port}", "retries", "requeues"),
          0
        )
        def requestLimit(ds: Downstream) = stats.counters.getOrElse(
          Seq("http", "client", s"$$/inet/127.1/${ds.port}", "retries", "request_limit"),
          0
        )

        val req = Request()
        req.host = "a"

        for (i <- 1 to 10) {
          // each request initially fails and then succeeds after 1 requeue
          assert(await(client(req)).statusCode == 200)
          assert(budget(downstreamA)() == 0)
          assert(requeues(downstreamA) == i)
          assert(requestLimit(downstreamA) == 0)
        }

        req.host = "b"
        // budget == 0
        assert(await(client(req)).statusCode == 502) // failure, no budget to requeue
        assert(budget(downstreamB)() == 0)
        assert(requeues(downstreamB) == 0)
        assert(requestLimit(downstreamB) == 1)

        // budget == 0.5
        assert(await(client(req)).statusCode == 200) // success on first try
        assert(budget(downstreamB)() == 1)
        assert(requeues(downstreamB) == 0)
        assert(requestLimit(downstreamB) == 1)

        // budget == 1
        assert(await(client(req)).statusCode == 200) // success after a requeue
        assert(budget(downstreamB)() == 0)
        assert(requeues(downstreamB) == 1)
        assert(requestLimit(downstreamB) == 1)

        // budget == 0.5
        assert(await(client(req)).statusCode == 200) // success after a requeue
        assert(budget(downstreamB)() == 0)
        assert(requeues(downstreamB) == 2)
        assert(requestLimit(downstreamB) == 1)

        // budget == 0
        assert(await(client(req)).statusCode == 502) // failure, no budget to requeue
        assert(budget(downstreamB)() == 0)
        assert(requeues(downstreamB) == 2)
        assert(requestLimit(downstreamB) == 2)
      }
    } finally {
      await(client.close())
      await(downstreamA.server.close())
      await(downstreamB.server.close())
      await(server.close())
      await(router.close())
    }
  }

  test("retries") {
    val success = Future.value(Response())
    val failure = Future.value {
      val rsp = Response()
      rsp.statusCode = 500
      rsp
    }
    var i = 0
    val downstream = Downstream("ds", Service.mk { req =>
      val rsp = i match {
        case 0 => success // first request
        case 1 => failure  // second request
        case 2 => success // second request (retry)
        case 3 => failure // third request (budget exceeded)
      }
      i += 1
      rsp
    })

    val config =
      s"""|routers:
          |- protocol: http
          |  dtab: /svc/* => /$$/inet/127.1/${downstream.port}
          |  client:
          |    failFast: false
          |    failureAccrual:
          |      kind: none
          |  service:
          |    responseClassifier:
          |      kind: io.l5d.http.retryableRead5XX
          |    retries:
          |      budget:
          |        minRetriesPerSec: 0
          |        # each request may generate 0.5 retries, on average
          |        percentCanRetry: 0.5
          |        ttlSecs: 10
          |  servers:
          |  - port: 0
          |""".stripMargin

    val stats = new InMemoryStatsReceiver
    val linker = Linker.load(config).configured(param.Stats(stats))
    val router = linker.routers.head.initialize()
    val server = router.servers.head.serve()
    val client = upstream(server)

    try {
      Time.withCurrentTimeFrozen { tc =>


        def budget = stats.gauges(Seq("http", "service", "svc/foo", "retries", "budget"))
        def retries = stats.counters.getOrElse(
          Seq("http", "service", "svc/foo", "retries", "total"),
          0
        )
        def budgetExhausted = stats.counters.getOrElse(
          Seq("http", "service", "svc/foo", "retries", "budget_exhausted"),
          0
        )

        val req = Request()
        req.host = "foo"

        assert(await(client(req)).statusCode == 200) // first request (success)
        assert(budget() == 0) // (0.5).toInt
        assert(retries == 0)
        assert(budgetExhausted == 0)

        assert(await(client(req)).statusCode == 200) // second request (success after a retry)
        assert(budget() == 0)
        assert(retries == 1)
        assert(budgetExhausted == 0)

        assert(await(client(req)).statusCode == 500) // third request (failed, no budget available for retry)
        assert(budget() == 0) // (0.5).toInt
        assert(retries == 1)
        assert(budgetExhausted == 1)
      }
    } finally {
      await(client.close())
      await(downstream.server.close())
      await(server.close())
      await(router.close())
    }
  }

  test("per-service retry policy") {

    class FailEveryN(n: Int) extends Service[Request, Response] {
      private[this] var i = 0
      def apply(req: Request): Future[Response] = {
        if (i%n == 0) {
          i += 1
          val rsp = Response()
          rsp.statusCode = 500
          Future.value(rsp)
        } else {
          i += 1
          Future.value(Response())
        }
      }
    }

    val downstreamA = Downstream("a", new FailEveryN(2))
    val downstreamB = Downstream("b", new FailEveryN(2))

    val config =
      s"""|routers:
          |- protocol: http
          |  dtab: |
          |    /svc/a => /$$/inet/127.1/${downstreamA.port} ;
          |    /svc/b => /$$/inet/127.1/${downstreamB.port} ;
          |  client:
          |    failFast: false
          |    failureAccrual:
          |      kind: none
          |  service:
          |    kind: io.l5d.static
          |    configs:
          |    - prefix: /svc/a
          |      retries:
          |        budget:
          |          minRetriesPerSec: 0
          |          # each request may generate 1.0 requeue, on average
          |          percentCanRetry: 1.0
          |          ttlSecs: 10
          |    - prefix: /svc/b
          |      retries:
          |        budget:
          |          minRetriesPerSec: 0
          |          # each request may generate 0.5 requeues, on average
          |          percentCanRetry: 0.5
          |          ttlSecs: 10
          |    - prefix: /
          |      responseClassifier:
          |        kind: io.l5d.http.retryableRead5XX
          |  servers:
          |  - port: 0
          |""".stripMargin

    val stats = new InMemoryStatsReceiver
    val linker = Linker.load(config).configured(param.Stats(stats))
    val router = linker.routers.head.initialize()
    val server = router.servers.head.serve()
    val client = upstream(server)

    try {
      Time.withCurrentTimeFrozen { tc =>


<<<<<<< HEAD
        def budget(ds: Downstream) =
          stats.gauges(Seq("http", "dst", "path", s"svc/${ds.name}", "retries", "budget"))
=======
        def budget(ds: Downstream) = 
          stats.gauges(Seq("http", "service", s"svc/${ds.name}", "retries", "budget"))
>>>>>>> 42a3829b
        def retries(ds: Downstream) = stats.counters.getOrElse(
          Seq("http", "service", s"svc/${ds.name}", "retries", "total"),
          0
        )
        def budgetExhausted(ds: Downstream) = stats.counters.getOrElse(
          Seq("http", "service", s"svc/${ds.name}", "retries", "budget_exhausted"),
          0
        )

        val req = Request()
        req.host = "a"

        for (i <- 1 to 10) {
          // each request initially fails and then succeeds after 1 retry
          assert(await(client(req)).statusCode == 200)
          assert(budget(downstreamA)() == 0)
          assert(retries(downstreamA) == i)
          assert(budgetExhausted(downstreamA) == 0)
        }

        req.host = "b"
        // budget == 0
        assert(await(client(req)).statusCode == 500) // failure, no budget to retry
        assert(budget(downstreamB)() == 0)
        assert(retries(downstreamB) == 0)
        assert(budgetExhausted(downstreamB) == 1)

        // budget == 0.5
        assert(await(client(req)).statusCode == 200) // success on first try
        assert(budget(downstreamB)() == 1)
        assert(retries(downstreamB) == 0)
        assert(budgetExhausted(downstreamB) == 1)

        // budget == 1
        assert(await(client(req)).statusCode == 200) // success after a retry
        assert(budget(downstreamB)() == 0)
        assert(retries(downstreamB) == 1)
        assert(budgetExhausted(downstreamB) == 1)

        // budget == 0.5
        assert(await(client(req)).statusCode == 200) // success after a retry
        assert(budget(downstreamB)() == 0)
        assert(retries(downstreamB) == 2)
        assert(budgetExhausted(downstreamB) == 1)

        // budget == 0
        assert(await(client(req)).statusCode == 500) // failure, no budget to retry
        assert(budget(downstreamB)() == 0)
        assert(retries(downstreamB) == 2)
        assert(budgetExhausted(downstreamB) == 2)
      }
    } finally {
      await(client.close())
      await(downstreamA.server.close())
      await(downstreamB.server.close())
      await(server.close())
      await(router.close())
    }
  }

  test("budgets for each service and client are independent") {

    val downstreamA = Downstream("a", Service.mk { req => Future.value(Response()) })
    val downstreamB = Downstream("b", Service.mk { req => Future.value(Response()) })

    val config =
      s"""|routers:
          |- protocol: http
          |  dtab: |
          |    /svc/a => /$$/inet/127.1/${downstreamA.port} ;
          |    /svc/b => /$$/inet/127.1/${downstreamB.port} ;
          |  servers:
          |  - port: 0
          |""".stripMargin

    val stats = new InMemoryStatsReceiver
    val linker = Linker.load(config).configured(param.Stats(stats))
    val router = linker.routers.head.initialize()
    val server = router.servers.head.serve()
    val client = upstream(server)

    try {
      Time.withCurrentTimeFrozen { tc =>
        val req = Request()
        req.host = "a"
        for (i <- 1 to 10) {
          await(client(req))
        }

        // Each budget starts with a balance of 100 from minRetriesPerSec
        // we subtract that off to see just the deposits
        def retryBudget(svc: String): Int =
<<<<<<< HEAD
          stats.gauges.get(Seq("http", "dst", "path", svc, "retries", "budget")).map(_() - 100).getOrElse(0.0f).toInt
        def requeueBudget(clnt: String): Int =
          stats.gauges.get(Seq("http", "dst", "id", clnt, "retries", "budget")).map(_() - 100).getOrElse(0.0f).toInt
=======
          stats.gauges.get(Seq("http", "service", svc, "retries", "budget")).map(_() - 100).getOrElse(0.0f).toInt
        def requeueBudget(clnt: String): Int = 
          stats.gauges.get(Seq("http", "client", clnt, "retries", "budget")).map(_() - 100).getOrElse(0.0f).toInt
>>>>>>> 42a3829b

        // 20% budget
        assert(retryBudget("svc/a") == 2)
        assert(retryBudget("svc/b") == 0)
        assert(requeueBudget(s"$$/inet/127.1/${downstreamA.port}") == 2)
        assert(requeueBudget(s"$$/inet/127.1/${downstreamB.port}") == 0)
        req.host = "b"
        for (i <- 1 to 10) {
          await(client(req))
        }

        assert(retryBudget("svc/a") == 2)
        assert(retryBudget("svc/b") == 2)
        assert(requeueBudget(s"$$/inet/127.1/${downstreamA.port}") == 2)
        assert(requeueBudget(s"$$/inet/127.1/${downstreamB.port}") == 2)
      }
    } finally {
      await(client.close())
      await(downstreamA.server.close())
      await(downstreamB.server.close())
      await(server.close())
      await(router.close())
    }
  }

  test("l5d-retryable header is respected by default") {
    var i = 0
    val downstream = Downstream("ds", Service.mk { req =>
      val rsp = i match {
        case 0 => Future.value {
          val rsp = Response()
          rsp.statusCode = 500
          Headers.Retryable.set(rsp.headerMap, retryable = true)
          rsp
        }
        case 1 => Future.value(Response())
      }
      i += 1
      rsp
    })

    val config = 
      s"""|routers:
          |- protocol: http
          |  dtab: /svc/* => /$$/inet/127.1/${downstream.port}
          |  servers:
          |  - port: 0
          |""".stripMargin

    val stats = new InMemoryStatsReceiver
    val linker = Linker.load(config).configured(param.Stats(stats))
    val router = linker.routers.head.initialize()
    val server = router.servers.head.serve()
    val client = upstream(server)

    try {
      Time.withCurrentTimeFrozen { tc =>

        def retries = stats.counters.getOrElse(
          Seq("http", "service", "svc/foo", "retries", "total"),
          0
        )

        val req = Request()
        req.host = "foo"

        assert(await(client(req)).statusCode == 200)
        assert(retries == 1)
      }
    } finally {
      await(client.close())
      await(downstream.server.close())
      await(server.close())
      await(router.close())
    }
  }

  test("l5d-retryable header takes precedence over repsonse classifier") {
    var i = 0
    val downstream = Downstream("ds", Service.mk { req =>
      val rsp = i match {
        case 0 => Future.value {
          val rsp = Response()
          rsp.statusCode = 500
          Headers.Retryable.set(rsp.headerMap, retryable = true)
          rsp
        }
        case 1 => Future.value(Response())
      }
      i += 1
      rsp
    })

    val config = 
      s"""|routers:
          |- protocol: http
          |  dtab: /svc/* => /$$/inet/127.1/${downstream.port}
          |  service:
          |    responseClassifier:
          |      kind: io.l5d.retryableRead5XX
          |  servers:
          |  - port: 0
          |""".stripMargin

    val stats = new InMemoryStatsReceiver
    val linker = Linker.load(config).configured(param.Stats(stats))
    val router = linker.routers.head.initialize()
    val server = router.servers.head.serve()
    val client = upstream(server)

    try {
      Time.withCurrentTimeFrozen { tc =>

        def retries = stats.counters.getOrElse(
          Seq("http", "service", "svc/foo", "retries", "total"),
          0
        )

        val req = Request()
        req.method = Method.Post
        req.host = "foo"

        // POST should not usually be retryable, but l5d-retryable indicates
        // the request can be retried anyway
        assert(await(client(req)).statusCode == 200)
        assert(retries == 1)
      }
    } finally {
      await(client.close())
      await(downstream.server.close())
      await(server.close())
      await(router.close())
    }
  }
}<|MERGE_RESOLUTION|>--- conflicted
+++ resolved
@@ -176,14 +176,9 @@
     try {
       Time.withCurrentTimeFrozen { tc =>
 
-
-<<<<<<< HEAD
         def budget(ds: Downstream) =
-          stats.gauges(Seq("http", "dst", "id", s"$$/inet/127.1/${ds.port}", "retries", "budget"))
-=======
-        def budget(ds: Downstream) = 
           stats.gauges(Seq("http", "client", s"$$/inet/127.1/${ds.port}", "retries", "budget"))
->>>>>>> 42a3829b
+
         def requeues(ds: Downstream) = stats.counters.getOrElse(
           Seq("http", "client", s"$$/inet/127.1/${ds.port}", "retries", "requeues"),
           0
@@ -393,14 +388,9 @@
     try {
       Time.withCurrentTimeFrozen { tc =>
 
-
-<<<<<<< HEAD
         def budget(ds: Downstream) =
-          stats.gauges(Seq("http", "dst", "path", s"svc/${ds.name}", "retries", "budget"))
-=======
-        def budget(ds: Downstream) = 
           stats.gauges(Seq("http", "service", s"svc/${ds.name}", "retries", "budget"))
->>>>>>> 42a3829b
+
         def retries(ds: Downstream) = stats.counters.getOrElse(
           Seq("http", "service", s"svc/${ds.name}", "retries", "total"),
           0
@@ -493,15 +483,9 @@
         // Each budget starts with a balance of 100 from minRetriesPerSec
         // we subtract that off to see just the deposits
         def retryBudget(svc: String): Int =
-<<<<<<< HEAD
-          stats.gauges.get(Seq("http", "dst", "path", svc, "retries", "budget")).map(_() - 100).getOrElse(0.0f).toInt
+          stats.gauges.get(Seq("http", "service", svc, "retries", "budget")).map(_() - 100).getOrElse(0.0f).toInt
         def requeueBudget(clnt: String): Int =
-          stats.gauges.get(Seq("http", "dst", "id", clnt, "retries", "budget")).map(_() - 100).getOrElse(0.0f).toInt
-=======
-          stats.gauges.get(Seq("http", "service", svc, "retries", "budget")).map(_() - 100).getOrElse(0.0f).toInt
-        def requeueBudget(clnt: String): Int = 
           stats.gauges.get(Seq("http", "client", clnt, "retries", "budget")).map(_() - 100).getOrElse(0.0f).toInt
->>>>>>> 42a3829b
 
         // 20% budget
         assert(retryBudget("svc/a") == 2)
