package io.buoyant.linkerd.protocol.http

import com.fasterxml.jackson.annotation.JsonIgnore
import com.twitter.finagle.Stack.Params
import com.twitter.finagle.buoyant.Dst
import com.twitter.finagle.{Dtab, Http, Path}
import com.twitter.finagle.http.Request
import com.twitter.finagle.param.Label
import com.twitter.finagle.tracing.NullTracer
import com.twitter.util.Future
import io.buoyant.config.types.Port
import io.buoyant.k8s.ClusterCache.Cluster
import io.buoyant.k8s.{ClientConfig, ClusterCache, RouteManager, SetHostFilter}
import io.buoyant.linkerd.IdentifierInitializer
import io.buoyant.linkerd.protocol.HttpIdentifierConfig
import io.buoyant.router.RoutingFactory.{IdentifiedRequest, Identifier, RequestIdentification, UnidentifiedRequest}
import istio.proxy.v1.config.RouteRule

class IstioIdentifier(pfx: Path, baseDtab: () => Dtab, routeManager: RouteManager, clusterCache: ClusterCache) extends Identifier[Request] {
  private[this] val unidentified: RequestIdentification[Request] =
    new UnidentifiedRequest(s"no matching istio rules found")

  def forwardedRequestPath(host: String): Path = {
    host.split(":") match {
      case Array(h: String, p: String) => pfx ++ Path.Utf8("dest", h, p)
      case Array(h: String) => pfx ++ Path.Utf8("dest", h, "80")
      case _ => throw new IllegalArgumentException("unable to parse host for request")
    }
  }

  override def apply(req: Request): Future[RequestIdentification[Request]] = {
<<<<<<< HEAD
    req.host match {
      case Some(host) =>
        Future.join(clusterCache.get(host), routeManager.getRules()).map {
          case (Some(Cluster(dest, port)), rules) =>
            val filteredRules: Seq[(String, RouteRule)] = rules.filter {
              //TODO: add more route conditions
              case (_, r) => r.`destination` == Some(dest)
            }.toSeq
=======
    routeManager.getRules.map { rules =>
      val filteredRules = rules.filter {
        //TODO: add more route conditions
        case (_, r) => r.`destination` == req.host
      }
>>>>>>> e69abdbd

            if (filteredRules.isEmpty) {
              //forward requests which have no matching rules
              forwardedRequestPath(host)
            } else {
              //choose matching rule with the highest precedence
              val topRule = filteredRules.maxBy[Int] { case (m: String, d: RouteRule) => d.`precedence`.getOrElse(0) }
              pfx ++ Path.Utf8("route", topRule._1, port)
            }
          case b =>
            // forward requests which have no matching vhosts
            forwardedRequestPath(host)
        }.map { path =>
          val dst = Dst.Path(path, baseDtab(), Dtab.local)
          new IdentifiedRequest(dst, req)
        }
      case None => throw new IllegalArgumentException("no host found for request")
    }
  }
}

case class IstioIdentifierConfig(
  discoveryHost: Option[String],
  discoveryPort: Option[Port],
  apiserverHost: Option[String],
  apiserverPort: Option[Port]
) extends HttpIdentifierConfig {
  //TODO: DRY up with IstioInterpreter
  @JsonIgnore
  val DefaultDiscoveryHost = "istio-manager.default.svc.cluster.local"
  @JsonIgnore
  val DefaultDiscoveryPort = 8080

  @JsonIgnore
  val DefaultApiserverHost = "istio-manager.default.svc.cluster.local"
  @JsonIgnore
  val DefaultApiserverPort = 8081

  @JsonIgnore
  private[this] def discoveryClient() = {
    val host = discoveryHost.getOrElse(DefaultDiscoveryHost)
    val port = discoveryPort.map(_.port).getOrElse(DefaultDiscoveryPort)
    val setHost = new SetHostFilter(host, port)
    Http.client
      .withTracer(NullTracer)
      .withStreaming(true)
      .filtered(setHost)
      .newService(s"/$$/inet/$host/$port", "istio-identifier-cluster-cache")
  }

  override def newIdentifier(
    prefix: Path,
    baseDtab: () => Dtab = () => Dtab.base
  ): Identifier[Request] = {
    val host = apiserverHost.getOrElse(DefaultApiserverHost)
    val port = apiserverPort.map(_.port).getOrElse(DefaultApiserverPort)
    val routeManager = RouteManager.getManagerFor(host, port)
    val clusterCache = new ClusterCache(discoveryClient())
    new IstioIdentifier(prefix, baseDtab, routeManager, clusterCache)
  }
}

object IstioIdentifierConfig {
  val kind = "io.l5d.istio"
}

class IstioIdentifierInitializer extends IdentifierInitializer {
  val configClass = classOf[IstioIdentifierConfig]
  override val configId = IstioIdentifierConfig.kind
}

object IstioIdentifierInitializer extends IstioIdentifierInitializer<|MERGE_RESOLUTION|>--- conflicted
+++ resolved
@@ -29,22 +29,14 @@
   }
 
   override def apply(req: Request): Future[RequestIdentification[Request]] = {
-<<<<<<< HEAD
     req.host match {
       case Some(host) =>
-        Future.join(clusterCache.get(host), routeManager.getRules()).map {
-          case (Some(Cluster(dest, port)), rules) =>
+        Future.join(clusterCache.get(host), routeManager.getRules).map {
+          case (Some(Cluster(dest, port)), rules: Map[String, RouteRule]) =>
             val filteredRules: Seq[(String, RouteRule)] = rules.filter {
               //TODO: add more route conditions
               case (_, r) => r.`destination` == Some(dest)
             }.toSeq
-=======
-    routeManager.getRules.map { rules =>
-      val filteredRules = rules.filter {
-        //TODO: add more route conditions
-        case (_, r) => r.`destination` == req.host
-      }
->>>>>>> e69abdbd
 
             if (filteredRules.isEmpty) {
               //forward requests which have no matching rules
