--- conflicted
+++ resolved
@@ -53,15 +53,8 @@
   test("end-to-end echo routing") {
     val cat = Downstream.const("cat", "meow")
     val router = {
-<<<<<<< HEAD
-      val dtab = Dtab.read(s"""
-        /s/cat => /$$/inet/127.1/${cat.port} ;
-      """)
-=======
->>>>>>> c2b803f3
-
       val config = new ThriftConfig(None) {
-        dtab = Some(Dtab.read(s"""/thrift/cat => /$$/inet/127.1/${cat.port} ;"""))
+        dtab = Some(Dtab.read(s"""/svc/cat => /$$/inet/127.1/${cat.port} ;"""))
         servers = Seq(
           new ThriftServerConfig(None, None) {
             port = Some(Port(0))
@@ -92,16 +85,9 @@
   test("linker-to-linker echo routing") {
     val cat = Downstream.const("cat", "meow")
     val incoming = {
-<<<<<<< HEAD
-      val dtab = Dtab.read(s"""
-        /s/cat => /$$/inet/127.1/${cat.port} ;
-      """)
-=======
->>>>>>> c2b803f3
-
       val config = new ThriftConfig(None) {
         _label = Some("incoming")
-        dtab = Some(Dtab.read(s"""/thrift/cat => /$$/inet/127.1/${cat.port} ;"""))
+        dtab = Some(Dtab.read(s"""/svc/cat => /$$/inet/127.1/${cat.port} ;"""))
         servers = Seq(
           new ThriftServerConfig(None, None) {
             port = Some(Port(0))
@@ -113,16 +99,9 @@
     }
 
     val outgoing = {
-<<<<<<< HEAD
-      val dtab = Dtab.read(s"""
-        /s/cat => /$$/inet/127.1/${incoming.boundAddress.asInstanceOf[InetSocketAddress].getPort} ;
-      """)
-=======
->>>>>>> c2b803f3
-
       val config = new ThriftConfig(None) {
         _label = Some("outgoing")
-        dtab = Some(Dtab.read(s"""/thrift/cat => /$$/inet/127.1/${incoming.boundAddress.asInstanceOf[InetSocketAddress].getPort} ;"""))
+        dtab = Some(Dtab.read(s"""/svc/cat => /$$/inet/127.1/${incoming.boundAddress.asInstanceOf[InetSocketAddress].getPort} ;"""))
         servers = Seq(
           new ThriftServerConfig(None, None) {
             port = Some(Port(0))
