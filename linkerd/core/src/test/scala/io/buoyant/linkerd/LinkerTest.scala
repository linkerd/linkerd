package io.buoyant.linkerd

import com.twitter.finagle.buoyant.DstBindingFactory
import com.twitter.finagle.param
import com.twitter.finagle.tracing.DefaultTracer
import io.buoyant.config.{ConflictingLabels, ConflictingPorts, ConflictingSubtypes}
import io.buoyant.namer.Param.Namers
import io.buoyant.namer.{NamerInitializer, ConflictingNamerInitializer, TestNamerInitializer, TestNamer}
import io.buoyant.test.Exceptions
import java.net.{InetAddress, InetSocketAddress}
import org.scalatest.FunSuite

<<<<<<< HEAD
class LinkerTest extends FunSuite with Exceptions {
=======
import com.twitter.finagle.tracing.{debugTrace => fDebugTrace}

class LinkerTest extends FunSuite {
>>>>>>> ab686567

  def initializer(
    protos: Seq[ProtocolInitializer] = Seq(TestProtocol.Plain, TestProtocol.Fancy),
    namers: Seq[NamerInitializer] = Seq(TestNamerInitializer),
    tracers: Seq[TracerInitializer] = Seq(TestTracerInitializer)
  ) = Linker.Initializers(protocol = protos, namer = namers, tracer = tracers)

  def parse(yaml: String) = initializer().load(yaml)

  test("basic") {
    val yaml =
      """|routers:
         |- protocol: plain
         |  servers:
         |  - port: 1
         |- protocol: fancy
         |  servers:
         |  - port: 2
         |""".stripMargin
    val linker = parse(yaml)
    val routers = linker.routers

    val Namers(namers) = linker.routers.head.params[Namers]
    assert(namers == Nil)
    assert(linker.namers == Nil)

    assert(routers.size == 2)

    assert(routers(0).label == "plain")
    assert(routers(0).protocol == TestProtocol.Plain)
    assert(routers(0).servers.size == 1)
    assert(routers(0).servers(0).addr.getAddress == InetAddress.getLoopbackAddress)
    assert(routers(0).servers(0).addr.getPort == 1)

    assert(routers(1).label == "fancy")
    assert(routers(1).protocol == TestProtocol.Fancy)
    assert(routers(1).params[TestProtocol.FancyParam].pants == false)
    assert(routers(1).servers.size == 1)
    assert(routers(1).servers(0).addr.getAddress == InetAddress.getLoopbackAddress)
    assert(routers(1).servers(0).addr.getPort == 2)
  }

  test("empty object") {
    val e = intercept[com.fasterxml.jackson.databind.JsonMappingException] { parse("") }
  }

  test("list instead of an object") {
    val yaml =
      """|- foo
         |- bar
         |""".stripMargin
    val ut = intercept[com.fasterxml.jackson.databind.JsonMappingException] { parse(yaml) }
  }

  test("invalid routers") {
    val yaml =
      """|routers:
         |  protocol: foo
         |""".stripMargin
    val ut = intercept[com.fasterxml.jackson.databind.JsonMappingException] { parse(yaml) }
  }

  test("protocol-specific params not supported in global context") {
    val yaml =
      """|fancyRouter: true
         |routers:
         |- protocol: plain
         |  servers:
         |  - port: 1
         |- protocol: fancy
         |  servers:
         |  - port: 2
         |""".stripMargin
    assertThrows[com.fasterxml.jackson.databind.exc.UnrecognizedPropertyException] { parse(yaml) }
  }

  test("router labels conflict") {
    val yaml =
      """|routers:
         |- protocol: plain
         |  servers:
         |  - port: 1
         |- protocol: plain
         |  servers:
         |  - port: 2
         |""".stripMargin
    assertThrows[ConflictingLabels] { parse(yaml) }
  }

  test("router labels don't conflict") {
    val yaml =
      """|routers:
         |- protocol: plain
         |  servers:
         |  - port: 1
         |- protocol: plain
         |  label: yohourt
         |  servers:
         |  - port: 2
         |""".stripMargin
    assert(parse(yaml).routers.map(_.label) == Seq("plain", "yohourt"))
  }

  test("servers conflict across routers") {
    val yaml =
      """|routers:
         |- protocol: plain
         |  label: router1
         |  servers:
         |  - port: 2
         |- protocol: plain
         |  label: router2
         |  servers:
         |  - port: 1
         |  - port: 2
         |  - port: 3
         |""".stripMargin
    assertThrows[ConflictingPorts] { parse(yaml) }
  }

  test("servers conflict within a router") {
    val yaml =
      """|routers:
         |- protocol: plain
         |  servers:
         |  - port: 1234
         |  - port: 1234
         |""".stripMargin
    assertThrows[ConflictingPorts] { parse(yaml) }
  }

  test("servers don't conflict on different ips") {
    val yaml =
      """|routers:
         |- protocol: plain
         |  servers:
         |  - ip: 127.0.0.2
         |    port: 3
         |- protocol: fancy
         |  servers:
         |  - port: 3
         |""".stripMargin
    assert(parse(yaml).routers.flatMap(_.servers.map(_.addr)) == Seq(
      new InetSocketAddress("127.2", 3),
      new InetSocketAddress(InetAddress.getLoopbackAddress, 3)
    ))
  }

  test("with namers") {
    val yaml =
      """|namers:
         |- kind: test
         |  prefix: /n
         |  buh: true
         |routers:
         |- protocol: plain
         |  servers:
         |  - port: 1
         |""".stripMargin
    val linker = parse(yaml)
    val Namers(namers) = linker.routers.head.params[Namers]
    assert(namers != Nil)
    assert(linker.namers != Nil)
  }

  test("with tracers") {
    val yaml =
      """|tracers:
         |- kind: test
         |  debugTrace: true
         |routers:
         |- protocol: plain
         |  servers:
         |  - port: 1
         |""".stripMargin
    val linker = parse(yaml)
    val param.Tracer(tracer) = linker.routers.head.params[param.Tracer]
    assert(tracer != DefaultTracer)
    assert(linker.tracer != DefaultTracer)
    assert(fDebugTrace())
  }

  test("with namers & tracers") {
    val yaml =
      """|tracers:
         |- kind: test
         |  debugTrace: true
         |namers:
         |- kind: test
         |routers:
         |- protocol: plain
         |  servers:
         |  - port: 1
         |""".stripMargin
    val linker = parse(yaml)
    linker.routers.head.params[Namers].namers match {
      case Seq((_, namer)) => assert(namer.isInstanceOf[TestNamer])
      case namers => fail(s"unexpected namers: $namers")
    }
    linker.namers match {
      case Seq((_, namer: TestNamer)) =>
      case namers => fail(s"unexpected namers: $namers")
    }
    val param.Tracer(tracer) = linker.routers.head.params[param.Tracer]
    assert(tracer.isInstanceOf[TestTracer])
    assert(linker.tracer.isInstanceOf[TestTracer])
    assert(fDebugTrace())
  }

  test("with admin") {
    val yaml =
      """|admin:
         |  port: 9991
         |routers:
         |- protocol: plain
         |  servers:
         |  - port: 1
         |""".stripMargin
    val linker = parse(yaml)
    assert(linker.admin.port.port == 9991)
  }

  test("conflicting subtypes") {
    val yaml =
      """|namers:
         |- kind: test
         |routers:
         |- protocol: plain
         |  servers:
         |  - port: 1
         |""".stripMargin
    assertThrows[ConflictingSubtypes] {
      initializer(namers = Seq(TestNamerInitializer, ConflictingNamerInitializer)).load(yaml)
    }
  }
}<|MERGE_RESOLUTION|>--- conflicted
+++ resolved
@@ -10,13 +10,9 @@
 import java.net.{InetAddress, InetSocketAddress}
 import org.scalatest.FunSuite
 
-<<<<<<< HEAD
+import com.twitter.finagle.tracing.{debugTrace => fDebugTrace}
+
 class LinkerTest extends FunSuite with Exceptions {
-=======
-import com.twitter.finagle.tracing.{debugTrace => fDebugTrace}
-
-class LinkerTest extends FunSuite {
->>>>>>> ab686567
 
   def initializer(
     protos: Seq[ProtocolInitializer] = Seq(TestProtocol.Plain, TestProtocol.Fancy),
