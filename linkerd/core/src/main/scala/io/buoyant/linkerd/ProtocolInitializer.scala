package io.buoyant.linkerd

import com.twitter.finagle._
import com.twitter.finagle.param.Label
import com.twitter.finagle.server.StackServer
import com.twitter.finagle.stack.nilStack
import com.twitter.util.{Future, Time}
import io.buoyant.config.ConfigInitializer
import io.buoyant.router._
import java.net.InetSocketAddress

/**
 * Provides a protocol-agnostic interface for protocol-specific
 * configuration & initialization.  Adapts linkerd's [[Router]] with
 * `io.buoyant.router.Router` and [[Server]] to
 * `com.twitter.finagle.Server`.
 *
 * Furthermore a protocol may provide parsers for protocol-specific
 * configuration parameters.
 *
 */
abstract class ProtocolInitializer extends ConfigInitializer { initializer =>
  import ProtocolInitializer._

  /** The protocol name, as read from configuration. */
  def name: String
  override def configId = name

  /*
   * Router configuration & initialization
   */
  protected type RouterReq
  protected type RouterRsp

  /** The default protocol-specific router configuration */
  protected def defaultRouter: StackRouter[RouterReq, RouterRsp]

  def experimentalRequired: Boolean = false

  protected def configureServer(router: Router, server: Server): Server = {
    val ip = server.ip.getHostAddress
    val port = server.port
    val param.Stats(stats) = router.params[param.Stats]
    val routerLabel = router.label
    server.configured(param.Label(s"$ip/$port"))
<<<<<<< HEAD
      .configured(Server.RouterLabel(routerLabel))
      .configured(param.Stats(stats.scope("server")))
=======
      .configured(RouterLabel.Param(routerLabel))
      .configured(param.Stats(stats.scope(routerLabel, "server")))
>>>>>>> af390db7
      .configured(router.params[param.Tracer])
  }

  /**
   * Satisfies the protocol-agnostic linkerd Router interface by
   * wrapping the protocol-specific router stack.
   */
  private case class ProtocolRouter(
    router: StackRouter[RouterReq, RouterRsp],
    servers: Seq[Server] = Nil,
    announcers: Seq[(Path, Announcer)] = Nil
  ) extends Router {
    def params = router.params
    def protocol = ProtocolInitializer.this

    protected def _withParams(ps: Stack.Params): Router =
      copy(router = router.withParams(ps))

    protected def configureServer(s: Server): Server =
      initializer.configureServer(this, s)

    protected def withServers(ss: Seq[Server]): Router = copy(servers = ss)

    def withAnnouncers(ann: Seq[(Path, Announcer)]): Router = copy(announcers = ann)

    def initialize(): Router.Initialized = {
      if (servers.isEmpty) {
        val Label(name) = params[Label]
        throw new IllegalStateException(s"router '$name' has no servers")
      }

      val pathStk = router.pathStack.prepend(MetricsPruningModule.module[RouterReq, RouterRsp])
      val clientStk = router.clientStack.prepend(MetricsPruningModule.module[RouterReq, RouterRsp])

      val factory = router
        .withPathStack(pathStk)
        .withClientStack(clientStk)
        .factory()

      // Don't let server closure close the router.
      val adapted = new ServiceFactoryProxy(adapter.andThen(factory)) {
        override def close(d: Time) = Future.Unit
      }

      val servable = servers.map { s =>
        val stk = s.params[ClearContext.Enabled] match {
          case ClearContext.Enabled(true) => clearServerContext(defaultServer.stack)
          case ClearContext.Enabled(false) => defaultServer.stack
        }

        val stacked = defaultServer
          .withStack(stk)
          .withParams(defaultServer.params ++ s.params)
        ServerInitializer(protocol, s.addr, stacked, adapted, s.announce)
      }
      InitializedRouter(protocol, params, factory, servable, announcers)
    }
  }

  def router: Router = ProtocolRouter(defaultRouter)
    .configured(Label(name))

  /*
   * Server initialization
   */
  protected type ServerReq
  protected type ServerRsp
  protected type ServerStack = Stack[ServiceFactory[ServerReq, ServerRsp]]

  /** Adapts a server to a router */
  protected def adapter: Filter[ServerReq, ServerRsp, RouterReq, RouterRsp]

  /** The default protocol-specific server configuration */
  protected def defaultServer: StackServer[ServerReq, ServerRsp]

  protected def clearServerContext(stk: ServerStack): ServerStack =
    stk ++ (ClearContext.module[ServerReq, ServerRsp] +: nilStack)

  def defaultServerPort: Int
}

object ProtocolInitializer {

  /**
   * A [[ProtocolInitializer]] whose Server and Router have identical
   * request and response types.
   */
  trait Simple extends ProtocolInitializer {
    protected type Req
    protected type Rsp
    protected final type RouterReq = Req
    protected final type RouterRsp = Rsp
    protected final type ServerReq = Req
    protected final type ServerRsp = Rsp
    protected val adapter = Filter.identity[Req, Rsp]
  }

  /** Protocol-aware implementation of [[Router.Initialized]]. */
  private case class InitializedRouter[Req, Rsp](
    protocol: ProtocolInitializer,
    params: Stack.Params,
    factory: ServiceFactory[Req, Rsp],
    servers: Seq[Server.Initializer],
    announcers: Seq[(Path, Announcer)]
  ) extends Router.Initialized {
    def name: String = params[Label].label
    def close(t: Time) = factory.close(t)
  }

  /** Protocol-aware implementation of [[Server.Initializer]]. */
  private case class ServerInitializer[Req, Rsp](
    protocol: ProtocolInitializer,
    addr: InetSocketAddress,
    server: StackServer[Req, Rsp],
    factory: ServiceFactory[Req, Rsp],
    announce: Seq[Path]
  ) extends Server.Initializer {
    def params = server.params
    def router: String = server.params[RouterLabel.Param].label
    def ip = addr.getAddress
    def port = addr.getPort
    def serve() = server.serve(addr, factory)
  }
}<|MERGE_RESOLUTION|>--- conflicted
+++ resolved
@@ -43,13 +43,8 @@
     val param.Stats(stats) = router.params[param.Stats]
     val routerLabel = router.label
     server.configured(param.Label(s"$ip/$port"))
-<<<<<<< HEAD
-      .configured(Server.RouterLabel(routerLabel))
+      .configured(RouterLabel.Param(routerLabel))
       .configured(param.Stats(stats.scope("server")))
-=======
-      .configured(RouterLabel.Param(routerLabel))
-      .configured(param.Stats(stats.scope(routerLabel, "server")))
->>>>>>> af390db7
       .configured(router.params[param.Tracer])
   }
 
