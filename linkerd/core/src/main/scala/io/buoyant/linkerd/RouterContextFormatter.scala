--- conflicted
+++ resolved
@@ -69,15 +69,9 @@
         ) match {
             case Some(delegation) => delegation.map {
               case (path, "") =>
-<<<<<<< HEAD
-                s"  ${path.show}"
-              case (path, dentry) =>
-                s"  ${path.show} ($dentry)"
-=======
                 s"    ${path.show}"
               case (path, dentry) =>
                 s"    ${path.show} ($dentry)"
->>>>>>> 2e9a2ba5
             }
             case None => Nil
           }
