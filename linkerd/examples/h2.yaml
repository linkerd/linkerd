--- conflicted
+++ resolved
@@ -10,15 +10,8 @@
   experimental: true
   dtab: |
     /srv => /#/io.l5d.fs;
-<<<<<<< HEAD
-    /s/localhost:4142 => /$/inet/127.1/8888;
-    /s => /srv;
-  servers:
-  - port: 4142
-=======
-    /h2/localhost:4142 => /$/inet/127.1/8888;
-    /h2 => /srv;
->>>>>>> c2b803f3
+    /svc/localhost:4142 => /$/inet/127.1/8888;
+    /svc => /srv;
   identifier:
     kind: io.l5d.headerToken
     header: ":authority"
