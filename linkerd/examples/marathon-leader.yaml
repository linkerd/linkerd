--- conflicted
+++ resolved
@@ -2,11 +2,7 @@
 - kind:      io.l5d.experimental.marathon
   prefix:    /io.l5d.marathon
   # Discover the marathon master by leader election
-<<<<<<< HEAD
-  dst:       /$/io.buoyant.namer.ZkLeader/localhost:2181/marathon/leader
-=======
   dst:       /$/io.buoyant.namer.zk.leader/localhost:2181/marathon/leader
->>>>>>> 1c270147
   uriPrefix: /marathon
   ttlMs:     300
 
