# Do service discovery lookups against the k8s endpoints API.
namers:
  # This namer resolves to the internal IP of the destination pod.
- kind: io.l5d.k8s
  host: localhost
  port: 8001
  # This namer resolves to the external facing load balancer IP of the service
- kind: io.l5d.k8s.external
  experimental: true
  host: localhost
  port: 8001

routers:
- protocol: http
<<<<<<< HEAD
  baseDtab: |
    /s => /#/io.l5d.k8s/foo/http;
=======
  dtab: |
    /http/1.1/GET => /#/io.l5d.k8s/foo/http;
>>>>>>> c2b803f3
  servers:
  - port: 4140<|MERGE_RESOLUTION|>--- conflicted
+++ resolved
@@ -12,12 +12,7 @@
 
 routers:
 - protocol: http
-<<<<<<< HEAD
-  baseDtab: |
-    /s => /#/io.l5d.k8s/foo/http;
-=======
   dtab: |
-    /http/1.1/GET => /#/io.l5d.k8s/foo/http;
->>>>>>> c2b803f3
+    /svc => /#/io.l5d.k8s/foo/http;
   servers:
   - port: 4140