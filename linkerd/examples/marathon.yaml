namers:
<<<<<<< HEAD
- kind:         io.l5d.marathon
  experimental: true
  prefix:       /io.l5d.marathon
  host:         localhost
  port:         80
  uriPrefix:    /marathon
  ttlMs:        300
  jitterMs:     50
=======
- kind:           io.l5d.marathon
  experimental:   true
  prefix:         /io.l5d.marathon
  host:           localhost
  port:           80
  uriPrefix:      /marathon
  ttlMs:          300
  useHealthCheck: false
>>>>>>> 17d592d8

routers:
- protocol: http
  identifier:
    kind: io.l5d.methodAndHost
    httpUriInDst: true
  baseDtab: |
    /marathonId => /#/io.l5d.marathon;
    /host       => /$/io.buoyant.http.domainToPathPfx/marathonId;
    /http/1.1/* => /host;
  servers:
  - port: 4140
    ip: 0.0.0.0<|MERGE_RESOLUTION|>--- conflicted
+++ resolved
@@ -1,5 +1,4 @@
 namers:
-<<<<<<< HEAD
 - kind:         io.l5d.marathon
   experimental: true
   prefix:       /io.l5d.marathon
@@ -8,16 +7,7 @@
   uriPrefix:    /marathon
   ttlMs:        300
   jitterMs:     50
-=======
-- kind:           io.l5d.marathon
-  experimental:   true
-  prefix:         /io.l5d.marathon
-  host:           localhost
-  port:           80
-  uriPrefix:      /marathon
-  ttlMs:          300
   useHealthCheck: false
->>>>>>> 17d592d8
 
 routers:
 - protocol: http
