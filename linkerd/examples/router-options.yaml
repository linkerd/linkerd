--- conflicted
+++ resolved
@@ -2,13 +2,8 @@
 routers:
 - protocol: http
   label: foobar
-<<<<<<< HEAD
-  baseDtab: |
-    /s/* => /$/inet/localhost/8080
-=======
   dtab: |
-    /http/*/*/* => /$/inet/localhost/8080
->>>>>>> c2b803f3
+    /svc/* => /$/inet/localhost/8080
   failFast: false
   timeoutMs: 1000
   bindingTimeoutMs: 1000
