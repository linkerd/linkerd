--- conflicted
+++ resolved
@@ -15,13 +15,8 @@
 routers:
 - protocol: http
   label: linkerd-admin
-<<<<<<< HEAD
-  baseDtab: |
-    /s/* => /$/inet/127.1/9990;
-=======
   dtab: |
-    /http/* => /$/inet/127.1/9990;
->>>>>>> c2b803f3
+    /svc/* => /$/inet/127.1/9990;
   identifier:
     kind: io.l5d.path
     segments: 1
@@ -31,13 +26,8 @@
     ip: 0.0.0.0
 - protocol: http
   label: namerd-admin
-<<<<<<< HEAD
-  baseDtab: |
-    /s/* => /$/inet/127.1/9991;
-=======
   dtab: |
-    /http/* => /$/inet/127.1/9991;
->>>>>>> c2b803f3
+    /svc/* => /$/inet/127.1/9991;
   identifier:
     kind: io.l5d.path
     segments: 1
