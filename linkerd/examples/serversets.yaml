--- conflicted
+++ resolved
@@ -14,14 +14,8 @@
     - host: 127.0.0.1
       port: 2181
     pathPrefix: /discovery/prod
-<<<<<<< HEAD
-  baseDtab: |
-    /s => /#/io.l5d.serversets;
-=======
   dtab: |
-    /host => /#/io.l5d.serversets;
-    /http/1.1/* => /host;
->>>>>>> c2b803f3
+    /svc => /#/io.l5d.serversets;
   servers:
   - port: 4140
     ip: 0.0.0.0
