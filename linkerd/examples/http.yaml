# HTTP protocol
namers:
- kind: io.l5d.fs
  rootDir: linkerd/examples/io.l5d.fs

routers:
- protocol: http
  httpAccessLog: logs/access.log
  label: netty3
<<<<<<< HEAD
  identifier: {kind: io.l5d.header}
=======
  maxChunkKB: 16
  maxHeadersKB: 16
  maxInitialLineKB: 16
  maxRequestKB: 102400 # 100MB
  maxResponseKB: 102400 # 100MB
  compressionLevel: 9
  identifier:
    kind: io.l5d.header
>>>>>>> e2d96d18
  baseDtab: |
    /srv => /#/io.l5d.fs;
    /host => /srv;
    /http/* => /host;
  servers:
  - port: 4140
    ip: 0.0.0.0
    engine: {kind: netty3}
    addForwardedHeader:
      by: {kind: "ip:port"}
      for: {kind: "ip"}
  client:
    engine: {kind: netty3}

- protocol: http
  label: netty4
  identifier: {kind: io.l5d.header.token}
  baseDtab: |
    /srv => /#/io.l5d.fs;
    /host => /srv;
    /http => /host;
  servers:
  - port: 4141
    ip: 0.0.0.0
    engine: {kind: netty4}
    addForwardedHeader: {}
  client:
    engine: {kind: netty4}<|MERGE_RESOLUTION|>--- conflicted
+++ resolved
@@ -7,18 +7,13 @@
 - protocol: http
   httpAccessLog: logs/access.log
   label: netty3
-<<<<<<< HEAD
-  identifier: {kind: io.l5d.header}
-=======
   maxChunkKB: 16
   maxHeadersKB: 16
   maxInitialLineKB: 16
   maxRequestKB: 102400 # 100MB
   maxResponseKB: 102400 # 100MB
   compressionLevel: 9
-  identifier:
-    kind: io.l5d.header
->>>>>>> e2d96d18
+  identifier: {kind: io.l5d.header}
   baseDtab: |
     /srv => /#/io.l5d.fs;
     /host => /srv;
