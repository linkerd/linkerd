# A minimal config that routes all traffic to port 9999.  Used for acceptance
# testing.
routers:
- protocol: http
<<<<<<< HEAD
  baseDtab: |
    /s/* => /$/inet/127.1/9999;
=======
  dtab: |
    /http/1.1 => /$/inet/127.1/9999;
>>>>>>> c2b803f3
  servers:
  - port: 4140<|MERGE_RESOLUTION|>--- conflicted
+++ resolved
@@ -2,12 +2,7 @@
 # testing.
 routers:
 - protocol: http
-<<<<<<< HEAD
-  baseDtab: |
-    /s/* => /$/inet/127.1/9999;
-=======
   dtab: |
-    /http/1.1 => /$/inet/127.1/9999;
->>>>>>> c2b803f3
+    /svc/* => /$/inet/127.1/9999;
   servers:
   - port: 4140