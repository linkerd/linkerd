# Configuration for all possible linkerd options

admin:
  port: 9990

tracers:
- kind: io.l5d.zipkin
  host: zipkincollector
  port: 9410
  sampleRate: 0.02
  debugTrace: true

namers:
- kind: io.l5d.fs
  rootDir: linkerd/examples/io.l5d.fs

- kind: io.l5d.serversets
  zkAddrs:
  - host: 127.0.0.1
    port: 2181

- kind: io.l5d.consul
  experimental: true
  host: 127.0.0.1
  port: 2181

- kind: io.l5d.k8s
  experimental: true
  host: localhost
  port: 8001

<<<<<<< HEAD
- kind: io.l5d.marathon
  experimental: true
  prefix: /io.l5d.marathon
=======
- kind: io.l5d.experimental.marathon
  prefix: /#/io.l5d.marathon
>>>>>>> 8ba16992
  host: marathon.mesos
  port: 80
  uriPrefix: /marathon

routers:
- protocol: http
  label: int
  baseDtab: |
    /http/1.1 => /$/inet/127.1/9999;
  dstPrefix: /http
  failFast: false
  timeoutMs: 1000
  httpAccessLog: logs/access.log
  identifier:
    kind: io.l5d.methodAndHost
    httpUriInDst: true
  responseClassifier:
    kind: retryableIdempotent5XX
  client:
    loadBalancer:
      kind: p2c
      maxEffort: 10
    hostConnectionPool:
      minSize: 5
      maxSize: 20
      idleTimeMs: 10000
      maxWaiters: 15
  servers:
  - port: 4140
    ip: 0.0.0.0
    maxConcurrentRequests: 1000

# TODO: test thrift traffic
- protocol: thrift
  label: /host/thrift-framed
  baseDtab: |
    /host        => /#/io.l5d.fs;
    /thrift/echo => /host/thrift-framed;
  dstPrefix: /thrift
  failFast: true
  timeoutMs: 1000
  thriftMethodInDst: true
  client:
    thriftFramed: true
    thriftProtocol: binary
    loadBalancer:
      kind: ewma
      maxEffort: 10
      decayTimeMs: 10000
  servers:
  - port: 4141
    ip: 0.0.0.0
    thriftFramed: true
    thriftProtocol: binary

- protocol: thrift
  label: /host/thrift-buffered
  baseDtab: |
    /host   => /#/io.l5d.fs;
    /thrift => /host/thrift-buffered;
  dstPrefix: /thrift
  failFast: false
  timeoutMs: 1000
  thriftMethodInDst: true
  client:
    thriftFramed: false
    thriftProtocol: compact
    loadBalancer:
      kind: heap
  servers:
  - port: 4142
    ip: 0.0.0.0
    thriftFramed: false
    thriftProtocol: compact

# TODO: test mux traffic
- protocol: mux
  label: /host/mux
  baseDtab: |
    /host   => /#/io.l5d.fs;
    /mux    => /host/mux;
  dstPrefix: /mux
  failFast: true
  timeoutMs: 1000
  client:
    loadBalancer:
      kind: aperture
      maxEffort: 10
      lowLoad: 0.5
      highLoad: 2.0
      smoothWindowMs: 5000
      minAperture: 5
  servers:
  - port: 4143
    ip: 0.0.0.0

# TODO: test ssl traffic
- protocol: http
  label: tlsStatic
  baseDtab: |
    /host       => /#/io.l5d.fs;
    /http/1.1/* => /host;
  timeoutMs: 1000
  identifier:
    kind: io.l5d.path
    segments: 1
  client:
    tls:
      kind: io.l5d.clientTls.static
      commonName: foo
      caCertPath: /foo/caCert.pem
  servers:
  - port: 4144
    ip: 0.0.0.0
    tls:
      certPath: /foo/cert.pem
      keyPath: /foo/key.pem

- protocol: http
  label: tlsBoundPath
  baseDtab: |
    /host       => /#/io.l5d.fs;
    /http/1.1/* => /host;
  timeoutMs: 1000
  client:
    tls:
      kind: io.l5d.clientTls.boundPath
      caCertPath: /foo/caCert.pem
      strict: false
      names:
      - prefix: "/#/io.l5d.fs/{service}"
        commonNamePattern: "{service}"
  servers:
  - port: 4145
    ip: 0.0.0.0
    tls:
      certPath: /foo/cert.pem
      keyPath: /foo/key.pem<|MERGE_RESOLUTION|>--- conflicted
+++ resolved
@@ -29,14 +29,9 @@
   host: localhost
   port: 8001
 
-<<<<<<< HEAD
 - kind: io.l5d.marathon
   experimental: true
-  prefix: /io.l5d.marathon
-=======
-- kind: io.l5d.experimental.marathon
   prefix: /#/io.l5d.marathon
->>>>>>> 8ba16992
   host: marathon.mesos
   port: 80
   uriPrefix: /marathon
