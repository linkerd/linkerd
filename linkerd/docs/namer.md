--- conflicted
+++ resolved
@@ -419,7 +419,37 @@
 prefix | yes | Tells linkerd to resolve the request path using the marathon namer.
 zkPath | yes | The ZooKeeper path of a leader group. This path can be multiple path segments long. The namer resolves to the address stored in the data of the leader.
 
-<<<<<<< HEAD
+<a name="curator"></a>
+## Curator
+
+kind: `io.l5d.curator`
+
+### Curator Configuration
+
+A namer that uses the Curator discovery library to resolve names.
+
+Note: If you have registered Curator services with a custom payload object, that class file must be on the classpath. Otherwise you will get a `java.lang.IllegalArgumentException: Invalid type id '<some-payload-class'` error.
+
+Key | Default Value | Description
+--- | ------------- | -----------
+prefix | `io.l5d.curator` | Resolves names with `/#/<prefix>`.
+experimental | _required_ | Because this namer is still considered experimental, you must set this to `true` to use it.
+zkAddrs | _required_ | A list of ZooKeeper addresses, each of which have `host` and `port` parameters.
+basePath | `/` | The ZooKeeper path for Curator discovery.
+
+### Curator Path Parameters
+
+> Dtab Path Format
+
+```yaml
+/#/<prefix>/<serviceName>
+```
+
+Key | Required | Description
+--- | -------- | -----------
+prefix | yes | Tells linkerd to resolve the request path using the curator namer.
+serviceName | yes | The name of the Curator service to lookup in ZooKeeper.
+
 <a name="rewritingNamers"></a>
 ## Rewriting Namers
 
@@ -457,32 +487,10 @@
 /host       => /$/io.buoyant.http.subdomainOfPfx/service.consul/consulSvc;
 /http/1.1/* => /host;
 ```
-=======
-<a name="curator"></a>
-## Curator
-
-kind: `io.l5d.curator`
-
-### Curator Configuration
-
-A namer that uses the Curator discovery library to resolve names.
-
-Note: If you have registered Curator services with a custom payload object, that class file must be on the classpath. Otherwise you will get a `java.lang.IllegalArgumentException: Invalid type id '<some-payload-class'` error. 
-
-Key | Default Value | Description
---- | ------------- | -----------
-prefix | `io.l5d.curator` | Resolves names with `/#/<prefix>`.
-experimental | _required_ | Because this namer is still considered experimental, you must set this to `true` to use it.
-zkAddrs | _required_ | A list of ZooKeeper addresses, each of which have `host` and `port` parameters.
-basePath | `/` | The ZooKeeper path for Curator discovery.
-
-### Curator Path Parameters
->>>>>>> 120b2b13
-
-> Dtab Path Format
-
-```yaml
-<<<<<<< HEAD
+
+> Dtab Path Format
+
+```yaml
 /$/io.buoyant.http.subdomainOfPfx/<domain>/<prefix>/<host>
 ```
 
@@ -491,13 +499,4 @@
 
 For example,
 `/$/io.buoyant.http.subdomainOfPfx/buoyant.io/pfx/foo.buoyant.io/resource/name`
-would be rewritten to `/pfx/foo/resource/name`
-=======
-/#/<prefix>/<serviceName>
-```
-
-Key | Required | Description
---- | -------- | -----------
-prefix | yes | Tells linkerd to resolve the request path using the curator namer.
-serviceName | yes | The name of the Curator service to lookup in ZooKeeper.
->>>>>>> 120b2b13
+would be rewritten to `/pfx/foo/resource/name`