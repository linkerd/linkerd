--- conflicted
+++ resolved
@@ -193,15 +193,13 @@
      weight: 5.0
 ```
 
-<<<<<<< HEAD
-Linkerd provides support for service discovery via [Consul](https://www.consul.io/).  
+Linkerd provides support for service discovery via [Consul](https://www.consul.io/). 
+
+The internal state of the Consul namer can be viewed at the
+admin endpoint: `/namer_state/<prefix>.json`.
+
 The internal store of the Consul dtabs can be viewed at the
 admin endpoint: `/storage/namerd/dtabs.json` by default.
-=======
-Linkerd provides support for service discovery via [Consul](https://www.consul.io/). 
-The internal state of the Consul namer can be viewed at the
-admin endpoint: `/namer_state/<prefix>.json`.
->>>>>>> f4aaee19
 
 Key | Default Value | Description
 --- | ------------- | -----------
