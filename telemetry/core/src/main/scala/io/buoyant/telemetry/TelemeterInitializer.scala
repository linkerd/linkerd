--- conflicted
+++ resolved
@@ -1,12 +1,8 @@
 package io.buoyant.telemetry
 
-<<<<<<< HEAD
-import com.fasterxml.jackson.annotation.JsonIgnore
-=======
-import com.fasterxml.jackson.annotation.{JsonIgnore, JsonProperty, JsonTypeInfo}
->>>>>>> b40919b2
+import com.fasterxml.jackson.annotation.{JsonIgnore, JsonProperty}
 import com.twitter.finagle.Stack
-import io.buoyant.config.{PolymorphicConfig, ConfigInitializer}
+import io.buoyant.config.{ConfigInitializer, PolymorphicConfig}
 
 /**
  * Telemeter plugins describe how to load TelemeterConfig items.
@@ -16,15 +12,7 @@
   def configClass: Class[Config]
 }
 
-<<<<<<< HEAD
 trait TelemeterConfig extends PolymorphicConfig {
-=======
-@JsonTypeInfo(
-  use = JsonTypeInfo.Id.NAME,
-  include = JsonTypeInfo.As.PROPERTY,
-  property = "kind"
-)
-trait TelemeterConfig {
   /**
    * This property must be set to true in order to use this telemeter if it is
    * experimental
@@ -43,6 +31,5 @@
   @JsonIgnore
   def disabled = experimentalRequired && !_experimentalEnabled.contains(true)
 
->>>>>>> b40919b2
   @JsonIgnore def mk(params: Stack.Params): Telemeter
 }