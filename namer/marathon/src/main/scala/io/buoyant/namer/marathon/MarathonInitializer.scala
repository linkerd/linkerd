--- conflicted
+++ resolved
@@ -4,15 +4,10 @@
 import com.twitter.conversions.time._
 import com.twitter.finagle.param.Label
 import com.twitter.finagle.tracing.NullTracer
-<<<<<<< HEAD
-import com.twitter.finagle.{Http, Path, Stack}
-import com.twitter.util.Duration
-=======
 import com.twitter.finagle._
 import com.twitter.io.Buf
 import com.twitter.logging.Logger
-import com.twitter.util.{Return, Throw}
->>>>>>> 17d592d8
+import com.twitter.util.{Return, Throw, Duration}
 import io.buoyant.config.types.Port
 import io.buoyant.marathon.v2.{Api, AppIdNamer}
 import io.buoyant.namer.{NamerConfig, NamerInitializer}
@@ -22,7 +17,6 @@
  *
  * <pre>
  * namers:
-<<<<<<< HEAD
  * - kind:      io.l5d.marathon
  *   experimental: true
  *   prefix:    /io.l5d.marathon
@@ -31,16 +25,7 @@
  *   uriPrefix: /marathon
  *   ttlMs:     5000
  *   jitterMs:  50
-=======
- * - kind:           io.l5d.marathon
- *   experimental:   true
- *   prefix:         /io.l5d.marathon
- *   host:           marathon.mesos
- *   port:           80
- *   uriPrefix:      /marathon
- *   ttlMs:          5000
  *   useHealthCheck: false
->>>>>>> 17d592d8
  * </pre>
  */
 class MarathonInitializer extends NamerInitializer {
@@ -63,11 +48,8 @@
   dst: Option[String],
   uriPrefix: Option[String],
   ttlMs: Option[Int],
-<<<<<<< HEAD
-  jitterMs: Option[Int]
-=======
+  jitterMs: Option[Int],
   useHealthCheck: Option[Boolean]
->>>>>>> 17d592d8
 ) extends NamerConfig {
 
   private[this] val log = Logger.get(getClass.getName)
@@ -84,7 +66,6 @@
     case None => 80
   }
   private[this] def getUriPrefix = uriPrefix.getOrElse("")
-<<<<<<< HEAD
 
   @JsonIgnore
   private[this] def getJitteredTtl(ttl: Int, jitterConf: Int): Stream[Duration] = {
@@ -95,10 +76,8 @@
   private[this] def getTtl: Stream[Duration] = {
     getJitteredTtl(ttlMs.getOrElse(5000), jitterMs.getOrElse(0))
   }
-=======
-  private[this] def getTtl = ttlMs.getOrElse(5000).millis
+
   private[this] def getMarathonHealth = useHealthCheck.getOrElse(false)
->>>>>>> 17d592d8
 
   private[this] def getDst = dst.getOrElse(s"/$$/inet/$getHost/$getPort")
 
