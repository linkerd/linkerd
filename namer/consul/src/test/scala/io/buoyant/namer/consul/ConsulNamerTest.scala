--- conflicted
+++ resolved
@@ -604,41 +604,17 @@
       )
     }
   }
-<<<<<<< HEAD
-
-  test("Namer returns weighted bound address metadata when service has configured weight tag") {
-    class TestApi extends CatalogApi(null, "/v1") {
-      override def serviceMap(
-        datacenter: Option[String] = None,
-        blockingIndex: Option[String] = None,
-        consistency: Option[ConsistencyMode] = None,
-        retry: Boolean = false
-      ): Future[Indexed[Map[String, Seq[String]]]] = blockingIndex match {
-        case Some("0") | None =>
-          val rsp = Map("consul" -> Seq(), "servicename" -> Seq("production", "primary"))
-          Future.value(Indexed(rsp, Some("1")))
-        case _ => Future.never //don't respond to blocking index calls
-      }
-
-=======
   test("Namer doesn't poll consul again after observation is closed") {
     @volatile var reqs = 0
     class TestApi extends CatalogApi(null, "/v1") {
->>>>>>> 42a00da0
-      override def serviceNodes(
-        serviceName: String,
-        datacenter: Option[String],
-        tag: Option[String] = None,
-        blockingIndex: Option[String] = None,
-        consistency: Option[ConsistencyMode] = None,
-        retry: Boolean = false
-      ): Future[Indexed[Seq[ServiceNode]]] = blockingIndex match {
-<<<<<<< HEAD
-        case Some("0") | None =>
-          val node = testServiceNode.copy(ServiceTags = Some(Seq("production", "primary")))
-          Future.value(Indexed[Seq[ServiceNode]](Seq(node), Some("1")))
-        case _ => Future.never //don't respond to blocking index calls
-=======
+      override def serviceNodes(
+        serviceName: String,
+        datacenter: Option[String],
+        tag: Option[String] = None,
+        blockingIndex: Option[String] = None,
+        consistency: Option[ConsistencyMode] = None,
+        retry: Boolean = false
+      ): Future[Indexed[Seq[ServiceNode]]] = blockingIndex match {
         case Some("0") | None if reqs == 0 =>
           reqs += 1
           Future.value(Indexed[Seq[ServiceNode]](Seq(testServiceNode), Some("1")))
@@ -649,37 +625,13 @@
           val promise = new Promise[Indexed[Seq[ServiceNode]]]()
           promise.setInterruptHandler { case e => promise.setException(e) }
           promise
->>>>>>> 42a00da0
-      }
-    }
-
-    val stats = new InMemoryStatsReceiver
-    val namer = ConsulNamer.untagged(
-      Path.read("/test"),
-      new TestApi(),
-<<<<<<< HEAD
-      new TestAgentApi("consul.acme.co"),
-      weights = Map("primary" -> 100),
-      stats = stats
-    )
-    @volatile var state: Activity.State[NameTree[Name]] = Activity.Pending
-    namer.lookup(Path.read("/dc1/servicename/residual")).states respond { state = _ }
-
-    assertOnAddrs(state) { (addrs, _) =>
-      assert(addrs.size == 1)
-      assert(addrs.head.asInstanceOf[Address.Inet].metadata == Map(Metadata.endpointWeight -> 100))
-      ()
-    }
-
-    assert(stats.counters == Map(
-      Seq("dc", "opens") -> 1,
-      Seq("dc", "updates") -> 1,
-      Seq("dc", "adds") -> 4,
-      Seq("service", "opens") -> 1,
-      Seq("service", "updates") -> 1,
-      Seq("lookups") -> 1
-    ))
-=======
+      }
+    }
+
+    val stats = new InMemoryStatsReceiver
+    val namer = ConsulNamer.untagged(
+      Path.read("/test"),
+      new TestApi(),
       new TestAgentApi("acme.co"),
       setHost = false,
       stats = stats
@@ -694,6 +646,44 @@
     assert(stats.counters.get(Seq("service", "opens")).contains(1))
     assert(stats.counters.get(Seq("service", "closes")).contains(1))
     assert(stats.counters.get(Seq("service", "errors")) == None)
->>>>>>> 42a00da0
+  }
+  test("Namer returns weighted bound address metadata when service has configured weight tag") {
+    class TestApi extends CatalogApi(null, "/v1") {
+      override def serviceNodes(
+        serviceName: String,
+        datacenter: Option[String],
+        tag: Option[String] = None,
+        blockingIndex: Option[String] = None,
+        consistency: Option[ConsistencyMode] = None,
+        retry: Boolean = false
+      ): Future[Indexed[Seq[ServiceNode]]] = blockingIndex match {
+        case Some("0") | None =>
+          val node = testServiceNode.copy(ServiceTags = Some(Seq("production", "primary")))
+          Future.value(Indexed[Seq[ServiceNode]](Seq(node), Some("1")))
+        case _ => Future.never //don't respond to blocking index calls
+      }
+    }
+
+    val stats = new InMemoryStatsReceiver
+    val namer = ConsulNamer.untagged(
+      Path.read("/test"),
+      new TestApi(),
+      new TestAgentApi("consul.acme.co"),
+      weights = Map("primary" -> 100),
+      stats = stats
+    )
+    @volatile var state: Activity.State[NameTree[Name]] = Activity.Pending
+    namer.lookup(Path.read("/dc1/servicename/residual")).states respond { state = _ }
+
+    assertOnAddrs(state) { (addrs, _) =>
+      assert(addrs.size == 1)
+      val inet = addrs.head.asInstanceOf[Address.Inet]
+      assert(inet.metadata == Map(Metadata.endpointWeight -> 100))
+      ()
+    }
+
+    assert(stats.counters.get(Seq("service", "opens")).contains(1))
+    assert(stats.counters.get(Seq("service", "updates")).contains(1))
+    assert(stats.counters.get(Seq("lookups")).contains(1))
   }
 }