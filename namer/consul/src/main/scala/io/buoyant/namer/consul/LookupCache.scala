--- conflicted
+++ resolved
@@ -39,6 +39,7 @@
               domainOption,
               consistency = consistency,
               preferServiceAddress = preferServiceAddress,
+              weights,
               serviceStats
             )
             log.debug("consul ns %s service %s found + %s", dc, key, residual.show)
@@ -86,43 +87,4 @@
 
   private[this] lazy val localDc = agentConfig.map(_.flatMap(_.Datacenter))
 
-<<<<<<< HEAD
-  /**
-   * Contains all cached responses from the Consul API
-   */
-  private[this] object Dc {
-    // Access to `activity` needs to be synchronized to preserve
-    // ordering safety for read-writes (i.e. sample() and update()).
-    private[this] val activity: ActUp[Map[String, Activity[Map[SvcKey, Var[Addr]]]]] =
-      Var(Activity.Pending)
-
-    def watch(dc: String): Activity[Map[SvcKey, Var[Addr]]] =
-      domain.flatMap(get(dc, _))
-
-    /**
-     * Returns existing datacenter cache with that name
-     * or creates a new one
-     */
-    private[this] def get(name: String, domain: Option[String]): Activity[Map[SvcKey, Var[Addr]]] =
-      synchronized {
-        activity.sample() match {
-          case Activity.Ok(snap) => snap.getOrElse(name, mkAndUpdate(snap, name, domain))
-          case _ => mkAndUpdate(Map.empty, name, domain)
-        }
-      }
-
-    private[this] val dcStats = DcServices.Stats(stats)
-
-    private[this] def mkAndUpdate(
-      cache: Map[String, Activity[Map[SvcKey, Var[Addr]]]],
-      name: String,
-      domain: Option[String]
-    ): Activity[Map[SvcKey, Var[Addr]]] = {
-      val dc = DcServices(consulApi, name, domain, consistency, preferServiceAddress, weights, dcStats)
-      activity() = Activity.Ok(cache + (name -> dc))
-      dc
-    }
-  }
-=======
->>>>>>> 42a00da0
 }