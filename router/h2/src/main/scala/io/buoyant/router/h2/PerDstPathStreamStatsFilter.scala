package io.buoyant.router.h2

import com.twitter.finagle.param
import com.twitter.finagle._
import com.twitter.finagle.buoyant.h2.{Request, Response}
import com.twitter.finagle.buoyant.h2.param.H2Classifier
import io.buoyant.router.{PerDstPathFilter, PerDstPathStatsFilter}
import io.buoyant.router.context.h2.H2ClassifierCtx

/**
 * Like [[io.buoyant.router.PerDstPathStatsFilter]],
 * but specialized for H2 streams.
 */
object PerDstPathStreamStatsFilter {

  val module: Stackable[ServiceFactory[Request, Response]] =
    new Stack.Module3[
      param.Stats,
      param.ExceptionStatsHandler,
      StreamStatsFilter.Param,
      ServiceFactory[Request, Response]
    ] {
      val role: Stack.Role = PerDstPathStatsFilter.role
      val description =
        s"${PerDstPathStatsFilter.role}, using H2 stream classification"

      override def make(
        statsP: param.Stats,
        exHandlerP: param.ExceptionStatsHandler,
        statsFilterP: StreamStatsFilter.Param,
        next: ServiceFactory[Request, Response]
      ): ServiceFactory[Request, Response] =
        statsP match {
          case param.Stats(stats) if !stats.isNull =>
            val StreamStatsFilter.Param(timeUnit) = statsFilterP
<<<<<<< HEAD
            val H2Classifier(classifier) =
              H2ClassifierCtx.current.getOrElse(H2Classifier.param.default)
=======
            val H2StreamClassifier(classifier) =
              StreamClassifierCtx.current.getOrElse(H2StreamClassifier.param.default)
            val param.ExceptionStatsHandler(exHandler) = exHandlerP
>>>>>>> 8476ede4

            def mkScopedStatsFilter(path: Path): SimpleFilter[Request, Response] = {
              val name = path.show.stripPrefix("/")
              val scopedStats = stats.scope("service", name)
              new StreamStatsFilter(scopedStats, classifier, exHandler, timeUnit)
            }

            val filter = new PerDstPathFilter(mkScopedStatsFilter)
            filter.andThen(next)

          // if the stats receiver is the `NullReceiver`, don't make a filter.
          case _ => next

        }
    }
}<|MERGE_RESOLUTION|>--- conflicted
+++ resolved
@@ -14,12 +14,7 @@
 object PerDstPathStreamStatsFilter {
 
   val module: Stackable[ServiceFactory[Request, Response]] =
-    new Stack.Module3[
-      param.Stats,
-      param.ExceptionStatsHandler,
-      StreamStatsFilter.Param,
-      ServiceFactory[Request, Response]
-    ] {
+    new Stack.Module3[param.Stats, param.ExceptionStatsHandler, StreamStatsFilter.Param, ServiceFactory[Request, Response]] {
       val role: Stack.Role = PerDstPathStatsFilter.role
       val description =
         s"${PerDstPathStatsFilter.role}, using H2 stream classification"
@@ -33,14 +28,9 @@
         statsP match {
           case param.Stats(stats) if !stats.isNull =>
             val StreamStatsFilter.Param(timeUnit) = statsFilterP
-<<<<<<< HEAD
             val H2Classifier(classifier) =
               H2ClassifierCtx.current.getOrElse(H2Classifier.param.default)
-=======
-            val H2StreamClassifier(classifier) =
-              StreamClassifierCtx.current.getOrElse(H2StreamClassifier.param.default)
             val param.ExceptionStatsHandler(exHandler) = exHandlerP
->>>>>>> 8476ede4
 
             def mkScopedStatsFilter(path: Path): SimpleFilter[Request, Response] = {
               val name = path.show.stripPrefix("/")
