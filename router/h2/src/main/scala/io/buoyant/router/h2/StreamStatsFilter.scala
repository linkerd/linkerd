--- conflicted
+++ resolved
@@ -31,7 +31,7 @@
 
     private[this] val durationMs =
       stats.stat(s"${durationName.getOrElse("stream_duration")}_ms")
-    private[this] val successes = stats.counter("stream_successes")
+    private[this] val successes = stats.counter("stream_success")
     private[this] val failures = stats.counter("stream_failures")
 
     @inline def onEnd(startT: Stopwatch.Elapsed)(result: Try[_]): Unit = {
@@ -70,7 +70,7 @@
 
   object ClassifierStats {
     // overall successes stat from response classifier
-    private[this] val successes = statsReceiver.counter("successes")
+    private[this] val successes = statsReceiver.counter("success")
     // overall failures stat from response classifier
     private[this] val failures = statsReceiver.counter("failures")
 
@@ -92,21 +92,10 @@
       statsReceiver.scope("stream"),
       durationName = Some("total_latency")
     )
-<<<<<<< HEAD
 
   private[this] val reqLatency = statsReceiver.stat("request_latency_ms")
 
   override def apply(req0: Request, service: Service[Request, Response]): Future[Response] = {
-=======
-  private[this] val rspFutureStats =
-    new StreamStats(
-      statsReceiver,
-      durationName = Some("request_latency"),
-      successName = Some("")
-    )
-
-  override def apply(req: Request, service: Service[Request, Response]): Future[Response] = {
->>>>>>> c46ce299
     reqCount.incr()
     val reqT = Stopwatch.start()
     val req1 = Request(req0.headers, reqStreamStats(reqT)(req0.stream))
@@ -135,13 +124,6 @@
         }
         val _ = stream.respond(totalStreamStats(reqT))
       }
-<<<<<<< HEAD
-=======
-      .onSuccess { rsp =>
-        val rspT = Stopwatch.start()
-        val _ = rsp.stream.onEnd.respond(rspStreamStats(rspT))
-      }
->>>>>>> c46ce299
 
   }
 
