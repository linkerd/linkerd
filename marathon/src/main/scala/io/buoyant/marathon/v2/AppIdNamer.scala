--- conflicted
+++ resolved
@@ -57,11 +57,7 @@
               case Addr.Failed(why) => Activity.Failed(why)
               case Addr.Bound(_, _) => Activity.Ok(NameTree.Leaf(Name.Bound(addr, id, residual)))
             }
-<<<<<<< HEAD
-            Activity.apply(observation)
-=======
             Activity(observation)
->>>>>>> 87a67753
           }
         }
 
