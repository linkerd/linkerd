require.config({
  paths: {
    'jQuery': 'lib/jquery.min',
    'lodash': 'lib/lodash.min',
    'Handlebars': 'lib/handlebars-v4.0.5',
    'bootstrap': 'lib/bootstrap.min',
    'Smoothie': 'lib/smoothie',
    'text': 'lib/text'
  },
  shim: {
    'jQuery': {
      exports: '$'
    },
    'lodash': {
      exports: '_'
    },
    'bootstrap': {
      deps : ['jQuery'],
      exports: 'Bootstrap'
    }
  }
});

require([
  'jQuery',
  'lodash',
  'bootstrap',
  'src/admin',
  'src/dashboard',
  'src/delegate',
  'src/logging'
], function (
  $, _, bootstrap,
  adminPage,
  dashboard,
  linkerdDtabPlayground,
  loggingConfig
) {
  // poor man's routing
  if (window.location.pathname.endsWith("/delegator")) {
<<<<<<< HEAD
    adminPage.initialize(true);
    new linkerdDtabPlayground();
  } else if (window.location.pathname.endsWith("/logging")) {
    adminPage.initialize();
    new loggingConfig();
=======
    adminPage.initialize(true).done(function() {
      new linkerdDtabPlayground();
    });
>>>>>>> bc789f3a
  } else {
    adminPage.initialize().done(function() {
      new dashboard();
    });
  }
});<|MERGE_RESOLUTION|>--- conflicted
+++ resolved
@@ -38,17 +38,13 @@
 ) {
   // poor man's routing
   if (window.location.pathname.endsWith("/delegator")) {
-<<<<<<< HEAD
-    adminPage.initialize(true);
-    new linkerdDtabPlayground();
-  } else if (window.location.pathname.endsWith("/logging")) {
-    adminPage.initialize();
-    new loggingConfig();
-=======
     adminPage.initialize(true).done(function() {
       new linkerdDtabPlayground();
     });
->>>>>>> bc789f3a
+  } else if (window.location.pathname.endsWith("/logging")) {
+    adminPage.initialize().done(function() {
+      new loggingConfig();
+    });
   } else {
     adminPage.initialize().done(function() {
       new dashboard();
