--- conflicted
+++ resolved
@@ -54,18 +54,11 @@
           prefix: match[1],
           client: match[2]
         })).appendTo($clientEl);
-<<<<<<< HEAD
         var $clientId = $container.find(".client-id");
         var $transformerPrefix = $container.find(".transformer-prefix")
         $clientId.click(function() {
             $transformerPrefix.toggle("slow", function() {});
         });
-
-        var $metrics = $container.find(".metrics-container");
-        var $chart = $container.find(".chart-container");
-        var $toggle = $container.find(".client-toggle");
-=======
->>>>>>> 8d4d433f
 
         return RouterClient(metricsCollector, routers, client, $container, routerName, colorsForClient, expandClients);
       }
