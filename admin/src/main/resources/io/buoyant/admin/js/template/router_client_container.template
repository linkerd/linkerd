<div class="client-container clearfix">
<<<<<<< HEAD
  <div class="header-line">&nbsp;</div>
  <div class="router-header-large">
    <div class="pull-left">/{{client}}</div>
=======
  <div class="router-header-large" style="border-bottom: 2px solid {{clientColor}};">
    <span class="transformer-prefix client-id" style="display: none">{{prefix}}</span><span class="client-id">{{client}}</span>
>>>>>>> 9e89111d
    <div class="client-toggle pull-right">
      <a class="client-expand" target="blank">expand</a>
      <a class="client-collapse" target="blank">collapse</a>
    </div>
  </div>
  <div class="client-content-container">
    <div class="metrics-container col-md-6"></div>
    <div class="chart-container col-md-6">
      <div class="router-graph-header">Client success rate</div>
      <div class="client-success-rate"></div>
    </div>
    <div class="clearfix"></div>
    <div class="bar-chart-container row">
      <div class="col-md-6 lb-bar-chart"></div>
    </div>
  </div>
</div><|MERGE_RESOLUTION|>--- conflicted
+++ resolved
@@ -1,12 +1,7 @@
 <div class="client-container clearfix">
-<<<<<<< HEAD
   <div class="header-line">&nbsp;</div>
   <div class="router-header-large">
-    <div class="pull-left">/{{client}}</div>
-=======
-  <div class="router-header-large" style="border-bottom: 2px solid {{clientColor}};">
-    <span class="transformer-prefix client-id" style="display: none">{{prefix}}</span><span class="client-id">{{client}}</span>
->>>>>>> 9e89111d
+    <div class="pull-left transformer-prefix client-id" style="display: none">{{prefix}}</div><div class="pull-left client-id">{{client}}</div>
     <div class="client-toggle pull-right">
       <a class="client-expand" target="blank">expand</a>
       <a class="client-collapse" target="blank">collapse</a>
