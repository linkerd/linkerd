--- conflicted
+++ resolved
@@ -42,11 +42,7 @@
     override def reset(rst: GrpcStatus): Unit = ()
   }
 
-<<<<<<< HEAD
-  def apply[T](): Stream[T] with Provider[T] = new Stream[T] with Provider[T] {
-=======
   def mk[T]: Stream[T] with Provider[T] = new Stream[T] with Provider[T] {
->>>>>>> bc545e1d
     // TODO bound queue? not strictly necessary if send() future observed...
     private[this] val q = new AsyncQueue[Releasable[T]]
 
