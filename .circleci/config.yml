
version: 2
jobs:
  build:
    docker:
      # openjdk provides Scala dependencides. We may want to consider rolling
      # our own image to also include JavaScript dependencies. Would speed up CI
      # at the cost of maintaining a Docker image.
      - image: openjdk:8
        environment:
          CI_TERRIBLENESS: 30.seconds
    # Run two containers, $CIRCLE_NODE_TOTAL = 2, $CIRCLE_NODE_INDEX = [0|1]
    parallelism: 2
    working_directory: ~/linkerd
    # All run steps execute in both containers unless otherwise specified.
    # Deploy steps execute on container 0.
    steps:
      # Check out linkerd source code into ~/linkerd.
      - checkout

      # This allows us to run docker commands Since we're already in a docker
      # container, this step sets up a remote docker environment for us.
      - setup_remote_docker

      # cat the entire contents of the project/ directory, to be used in cache
      # keys.
      - run:
          name: Generate cache seeds
          command: |
            set -x
            find ~/linkerd/project ~/linkerd/admin/src/main/resources/io/buoyant/admin/package.json -type f -exec cat {} \; > /tmp/project-seed.txt

      # Restore build dependencies and downloaded files from the save_cache
      # step. We use the contents of the project/ directory as a proxy for Scala
      # dependency changes. We use package.json as a proxy for JavaScript
      # dependency changes. All of these files are cat'd together in
      # project-seed.txt.
      - restore_cache:
          key: linkerd-{{ checksum "/tmp/project-seed.txt" }}

      # Install Docker client to enable running commands on the remote Docker,
      # set up above.
      - run:
          name: Install Docker client
          command: |
            set -x
            if [ ! -f docker-17.03.0-ce.tgz ]; then
              curl -sLO https://get.docker.com/builds/Linux/x86_64/docker-17.03.0-ce.tgz
            fi
            tar -xz -C /tmp -f docker-17.03.0-ce.tgz
            mv /tmp/docker/* /usr/bin

      # Download and install Node.js. Skip download if already in cache.
      - run:
          name: Install Node.js
          command: |
            set -x
            if [ ! -f node-v6.10.2-linux-x64.tar.xz ]; then
              curl -sLO https://nodejs.org/dist/v6.10.2/node-v6.10.2-linux-x64.tar.xz
            fi
            tar -xf node-v6.10.2-linux-x64.tar.xz
            cp -a node-v6.10.2-linux-x64/* /usr/

      # Run ./sbt update, optionally run ./ci/twitter-develop.sh if
      # $TWITTER_DEVELOP is set. Dependencies may already be in cache.
      - run:
          name: Install sbt dependencies
          command: |
<<<<<<< HEAD
            apt-get update && apt-get install -y git
=======
            apt-get update && apt-get install -y --no-install-recommends git
>>>>>>> 5eff2d35
            sh -x ci/update.sh

      # Download and install npm dependencies. They may already be in cache.
      - run:
          name: Install Node.js and npm dependencies
          command: |
            set -x
            cd admin/src/main/resources/io/buoyant/admin
            npm install

      # Run npm linting and tests on container 0 only.
      - run:
          name: Run npm tests
          command: |
            set -x
            if [ "$CIRCLE_NODE_INDEX" == "0" ]; then
              cd admin/src/main/resources/io/buoyant/admin
              npm run eslint
              npm test
            fi

      # Run unit and e2e tests in parallel. ci/test.sh will execute unit tests
      # on container 0 and e2e tests on container 1.
      - run:
          name: Run unit and e2e tests
          command: |
            sh -x ci/test.sh

      # Save downloaded files and build dependencies, keyed off of files most
      # relevant to dependency changes.
      - save_cache:
          key: linkerd-{{ checksum "/tmp/project-seed.txt" }}
          paths:
            - "docker-17.03.0-ce.tgz"
            - "node-v6.10.2-linux-x64.tar.xz"
            - "~/.gitshas"
            - "~/.ivy2"
            - "~/.sbt"
            - ".protoc"
            - ".sbt-launch.jar"
            - "admin/src/main/resources/io/buoyant/admin/node_modules"

      - deploy:
          name: Publish coverage
          command: |
            set -x
            ci/coverage-publish.sh || true # We don't want to block the build on a failure to publish coverage results

      # If a nightly build on master branch, publish "nightly" containers to
      # Docker hub.
      - deploy:
          name: Publish Docker
          command: |
            if [ "$CIRCLE_BRANCH" == "master" ] && [ "$NIGHTLY" == "1" ]; then
              ci/docker-publish.sh nightly
            fi

      # Gather test reports for store_test_results step.
      - deploy:
          name: Gather test reports
          command: |
            set -x
            mkdir -p "/tmp/test-results/junit"
            find . -type f -regex ".*/target/test-reports/.*xml" -exec cp {} "/tmp/test-results/junit/" \;

      # Store test results from previous step.
      - store_test_results:
          path: /tmp/test-results<|MERGE_RESOLUTION|>--- conflicted
+++ resolved
@@ -66,11 +66,7 @@
       - run:
           name: Install sbt dependencies
           command: |
-<<<<<<< HEAD
-            apt-get update && apt-get install -y git
-=======
             apt-get update && apt-get install -y --no-install-recommends git
->>>>>>> 5eff2d35
             sh -x ci/update.sh
 
       # Download and install npm dependencies. They may already be in cache.
