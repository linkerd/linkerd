--- conflicted
+++ resolved
@@ -1,10 +1,10 @@
+## Upcoming Release
+
+* Add `io.l5d.usage` telemeter for opt-in usage data collection
+
 ## 0.8.6 2017-01-19
 
 * Add experimental StatsD telemeter
-<<<<<<< HEAD
-* Add a recent requests log in the linkerd admin dashboard
-* Add `io.l5d.usage` telemeter for opt-in usage data collection
-=======
 * Admin dashboard
   * Add a log of recent requests
   * Now works if served at a non-root url
@@ -19,7 +19,6 @@
 * Bug fixes:
   * Fix path identifier bug when slash precedes uri params
   * Fix subdomainOfPfx handling of hostnames with port numbers
->>>>>>> 5127d27e
 
 ## 0.8.5 2017-01-06
 
