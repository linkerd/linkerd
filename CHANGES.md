--- conflicted
+++ resolved
@@ -5,12 +5,9 @@
 * Allow transformers to be applied to namers
 * Add Const and Replace transformers
 * Add `useHealthCheck` option to marathon namer
-<<<<<<< HEAD
-* Add `labelSelector` option to k8s and k8s.external namers.
-=======
 * Add experimental Apache Curator namer
 * Show transformers in the delegate UI
->>>>>>> b93d3c6f
+* Add `labelSelector` option to k8s and k8s.external namers.
 
 ## 0.8.2
 
