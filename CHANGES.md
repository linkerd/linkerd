--- conflicted
+++ resolved
@@ -1,10 +1,7 @@
 ## In the next release...
 
-<<<<<<< HEAD
+* Upgrade to scala 2.12.
 * Fix connection leak when retrying on responses with chunked bodies.
-=======
-* Upgrade to scala 2.12.
->>>>>>> 00dfa7fc
 
 ## 1.0.0 2017-04-24
 
