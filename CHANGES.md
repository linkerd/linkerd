<<<<<<< HEAD
## In the next next release...

* Add the ability to route basted on the `dest` request header when using the
  TTwitter Thrift protocol

## In the next release...
=======
## Upcoming Release

* Add `io.l5d.usage` telemeter for opt-in usage data collection
* Admin dashboard
  * Sorts clients and servers alphabetically
  * Displays routers in the order that they are defined
* Update Marathon namer to evaluate an app's running state
* Add `roundRobin` as a load balancer option.

## 0.8.6 2017-01-19
>>>>>>> 33424702

* Add experimental StatsD telemeter
* Admin dashboard
  * Add a log of recent requests
  * Now works if served at a non-root url
* HTTP
  * Support the RFC 7329 `Forwarded` header
* HTTP/2
  * H2 clients now properly advertise support for the “http2” protocol over
    ALPN
* Introduce `io.buoyant.hostportPfx` and `io.buoyant.porthostPfx` namers for
  splitting port numbers out of hostnames
* Add the `io.l5d.rewrite` namer for arbitrary reordering of path segments
* Bug fixes:
  * Fix path identifier bug when slash precedes uri params
  * Fix subdomainOfPfx handling of hostnames with port numbers

## 0.8.5 2017-01-06

* Introduce the grpc-gen and grpc-runtime projects, enabling code
  generation of gRPC clients and servers for Finagle.
* Various bug fixes to the linkerd admin dashboard.
* The default docker images now use a 64 bit JVM.  A `-32b` docker image is
  also availble but does not support the boringssl TLS extensions required for
  ALPN, etc.
* Marathon:
  * Support "ip per task" feature
* Client failure accrual is now configurable via the `failureAccrual` parameter
* Add `io.l5d.namerd.http` interpreter which uses namerd's streaming HTTP api
* linkerd now writes the local dtab to the `l5d-ctx-dtab` header instead of
  `dtab-local`
* Transformers:
  * Transformers will now prepend a prefix to the id of the bound names they
    modify.
  * Fix localhost transformer when used on systems with unresolvable hostname.

## 0.8.4 2016-12-05

* Change default value of `attemptTTwitterUpgrade` to `false`
* The `io.l5d.consul` and `io.l5d.k8s` namers are no longer experimental 🎉
* H2 stabilization:
  * Fix the `h2` protocol to gracefully handle connection loss and
    stream interruption.
  * RFC-compliant handling of connection-specific headers.
  * Routing failures are now surfaced as REFUSED_STREAM resets.
* Add per-logical-destination stats to each concrete client.
* Add `io.l5d.static` identifier

## 0.8.3 2016-11-07

* Make several namers available to namerd that were missing
* Fix crash when viewing the dtab playground
* Announce to all routable addresses when announcing 0.0.0.0
* Add experimental Apache Curator namer
* Marathon:
  * Add authentication support to marathon namer
  * Add `useHealthCheck` option to marathon namer
* Transformers:
  * Allow transformers to be applied to namers
  * Add Const and Replace transformers
  * Show transformers in the delegate UI
* Kubernetes:
  * Add `labelSelector` option to k8s and k8s.external namers
  * Add `hostNetwork` option to k8s transformers to support CNI environments

## 0.8.2 2016-10-17

* Consul namer can use `.local` to reference local agent's datacenter.
* Add an `ip` option to admin configuration so that access to the
  admin server may be constrained.
* Kubernetes integration:
  * Remove unused TLS options from the k8s storage plugin config.
  * Add k8s external namer for routing to k8s ingress services.
  * Improve error-handling behavior in k8s API clients.
* Support serving the namerd namer interface over TLS.
* Document namerd's HTTP API.
* Improve retry metrics to include a total counter of all retry requests.
* Fix a path-parsing bug in the io.l5d.path namer.
* Provide a default log4j configuration so that netty logging is managed properly.
* Improve HTTP server behavior with short-lived connections.
* Add `io.buoyant.rinet` namer which is like `inet` but with the order
  of host and port reversed
* The `netty4` HTTP engine now works with TLS, supporting configurable
  ciphers, backed by BoringSSL!
* Introduce experimental support for the `h2` protocol, supporting gRPC! :balloon:

## 0.8.1 2016-09-21

* Fix missing data on the linkerd admin dashboard
* Allow a non-default port to be specified for the etcd storage plugin

## 0.8.0 2016-09-20

* Allow routers to be configured with a list of identifiers.  If an identifier
  cannot assign a dest to a request, it falls back to the next one in the list.
  * **Breaking Change**: Identifier plugins must now return a
    `RequestIdentification` object.
* Consul improvements:
  * Improve performance by only watching services as necessary and tearing
    down watches when they are no longer needed.
  * Add `consistencyMode` option to `io.l5d.consul` namer
  * Add `readConsistencyMode` and `writeConsistencyMode` options to
    `io.l5d.consul` dtab storage
  * Consul Namerd/DtabStore: `failFast` and `failureAccrual` is now
    disabled by default but can be enabled with the `failFast` option
* Improve shutdown ordering to facilitate graceful shutdown.
  * Gracefully shutdown on SIGINT and SIGTERM.
* Require tracer configuration instead of falling back to
  defaults, reducing logging noise.
* **Breaking Change**: The `debugTrace` tracer configuration flag has been
  removed in favor of the `io.l5d.tracelog` telemeter.
* Add `io.l5d.header` identifier for naming requests based on an HTTP header
* Lowercase `Host` header value in `io.l5d.methodAndHost` identifier
* Introduce transformers for post-processing the set of addresses returned by
  an interpreter.
  * Add k8s transformers to support linkerd-to-linkerd deployments when linkerd
    is deployed as a k8s daemonset.
* Remove hop-by-hop headers for better HTTP proxy compliance


## 0.7.5

* Beautiful new linkerd docs!!! :heart_eyes: https://linkerd.io/config/0.7.5/linkerd
* HTTP response classifiers must not consider a request to be
  retryable when it has a chunked request body.
* Fix query paramater encoding when rewriting proxied requests
* Improve error handling and retry behavior of consul plugins.
* Add `useHealthCheck` parameter to Consul Namer #589
* The k8s namer will now resume watches if the connection is closed.
* Improved the performance of the namerd HTTP API.
* Configured namers are now available to other plugins
* `enableProbation` is now disabled by default on clients. It leads to
  unexpected behavior in environments that reuse IP:PORT pairs across
  services in a close time proximity.

## 0.7.4

* Dashboard: add toggling to the router clients to better handle large numbers of clients
* namerd HTTP API:
  * Add `resolve` endpoint
  * All endpoints return json
* Add `authority` metadata field to re-write HTTP host/:authority on demand
* Consul improvements:
  * Add `setHost` parameter for Consul CatalogNamer to set `authority` metadata
  * Add auth `token` parameter to Consul Namer & Dtab Store
  * Add `datacenter` parameter to Consul Dtab Store
* Add file-system based name interpreter.
* Path identifier should only parse as many segments as requested
* Introduce the _telemetry_ plugin subsystem to support arbitrary stats
  exporters and to eventually supplant the `tracers` subsystem.
* Add announcer support! linkerd can now announce to service discovery backends!
  * Add zk announcer.

## 0.7.3

* Allow protocol-specific parameters to be inherited on servers #561.
* Don't clear addr on k8s service deletion #567.
* Modify namerd's `/delegate` http endpoint to return bound names #569.
* Memoize status stats components #547.

## 0.7.2

* Add support for tags in the `io.l5d.consul` namer.
* Add an experimental `io.l5d.consul` storage backend for namerd.
* linkerd should use last known good data if it get errors from namerd.
* Fix exceptions when k8s namer encounters unexpected end of stream #551.
* Expose HTTP codec parameters as configuration options.
* Handle "too old" error when re-establishing Kubernetes watches.
* Improve Java compatibility for Namers plugins.

## 0.7.1

* Turn off HTTP decompression so that linkerd doesn't decompress and then
  recompress bodies.
* Various bug fixes in the dtab UI
* Optional dtab query parameter for selected Namerd HTTP Control API endpoints
* Fix an issue where streaming was unintentionally disabled
* Fix an issue with the io.l5d.serversets namer and residuals
* Add a `consume` option to the `io.l5d.path` identifier to strip off the path
  segments that it reads from the URI.
* Introduce a configurable Netty4 http implementation.

## 0.7.0

* New default JVM settings scale up with traffic levels.
  * `JVM_HEAP` is now deprecated, you can now separately set `JVM_HEAP_MIN` and
    `JVM_HEAP_MAX` but you shouldn't need to adjust them thanks to the new defaults.
* Overhaul HTTP headers:
  * `l5d-ctx` renamed to `l5d-ctx-trace`
  * `l5d-ctx-deadline` now propagates deadlines
  * `l5d-ctx-dtab` is now read, to replace `dtab-local` later.
  * `l5d-dtab` now honored as a replacement for `dtab-local` as
    specified by users.
  * `l5d-dst-*` no longer set on responses
* Fix graceful connection teardown on streaming HTTP responses #482.
* linkerd routers' `timeoutMs` configuration now applies on the
  server-side, so that the timeout acts as a global timeout rather
  than an individual request timeout.
* Binding cache size is now configurable in linkerd and namerd
* Use :: as the zk host delimiter in the zk leader namer
* Admin site/dashboard UI improvements:
  * The linkerd dtab UI now works correctly with the namerd interpreter
  * Added server success rate graphs to the dashboard, improved responsiveness
  * Added the ability to navigate to a specific router's dashboard
  * Standardized the look and feel of the admin pages

## 0.6.0

* Add zkLeader namer to allow discovery of services through ZooKeeper leader
  election.
* Add HTTP path request identifier, which builds destinations from a
  configurable number of HTTP URI path segments.
* **Breaking Change!** The path prefix `/#` now indicates that the path should
  be processed by a namer.  A namer matches a path starting with `/#/<prefix>`.
* **Breaking Change!** Rename many plugin kind names.
* **Breaking Change!** Experimental plugins now require the `experimental: true`
  property to be set.
* **Breaking Change!** Change the format for ZooKeeper hosts in the ZK storage
  config.

## 0.5.0

* Add a `debugTrace` parameter to the `tracers` config section, which enables
  printing all traces to the console.
* Add etcd backed dtab storage.
* Introduce a default HTTP response classifier so that 5XX responses
  are marked as failures.
* Add a `retries` client config section supporting configurable retry
  budgets and backoffs.
* Automatically retry certain types of failures, as determined by
  response classifiers.
* Remove TLS support from the k8s namer in favor of using `kubectl proxy` for
  securely communicating with the k8s cluster API.
* Add an `/admin/metrics/prometheus` stats endpoint.

## 0.4.0

* Add a `bindingTimeoutMs` router parameter to configure the maximum amount of
  time to spend binding a path.
* Add experimental support for storing dtabs in Kubernetes via the
  ThirdPartyResource API (which must be enabled in your cluster).
* **Breaking api change** in namerd: dtabs are now string-encoded
  rather than thrift-encoded.
* Add `/api/1/bind`, `/api/1/addr`, and `/api/1/delegate` HTTP APIs to namerd
  * Most HTTP APIs now support `?watch=true` for returning updates via a
    streaming response.
* Add ACL and authentication support to the ZooKeeper DtabStore.
* Support wildcards in dtabs!
* New linkerd dashboard is now enabled by default!! :chart_with_upwards_trend:

## 0.3.1

* Add beta version of linkerd dashboard version 2.0.  Try it out at
  `/dashboard` on the linkerd admin site. :chart_with_upwards_trend:
* Support Zipkin tracer configuration via config file, to enable automatic
  export of tracing data from linkerd to a Zipkin collector.
* namerd's HTTP dtab API now supports the HEAD and DELETE methods
* Tear-down address observations in namerd if a service is deleted

## 0.3.0

* Added :sparkles: namerd :sparkles: : a service for managing linkerd (and finagle)
  name delegation.
* **Breaking change** to configs: `httpUriInDst` is now specified under the
  `identifier` header (see linkerd/docs/config.md for add'l info)
* Add a `ttlMs` marathon namer config option to configure the polling
  timeout against the marathon API.
* Add a `enableProbation` config option for configuring a client's load balancer
  probation setting

## 0.2.1

* Configs may now include a `tracers` section with pluggable tracers (although
  we don't provide any out of the box just yet)
* `namers` configurations may now configure Namers or NameInterpreters
  to support richer namer behavior.
* Add a loadBalancer section to the client config where a load balancer can be
  specified and configured.  The load balancers that are currently supported are
  p2c, ewma, aperture, and heap.
* Add a config.json admin endpoint which re-serializes the parsed linkerd config.
* Add a `maxConcurrentRequests` config option to limit number of concurrent
  requests accepted by a server.
* Add a `hostConnectionPool` client config section to control the number of
  connections maintained to destination hosts.
* Add a `attemptTTwitterUpgrade` thrift client config option to control whether
  thrift protocol upgrade should be attempted.

## 0.2.0

* This release contains **breaking changes** to the configuration file format.
  linkerd config files are now a bit more explicit and less "magical",
  in the following ways:
  * Router configuration options can no longer be specified globally at the
    root level of the config file, but must be specified per-router.
  * All routers must now include a `servers` section; previously, a default
    server port would be used if none was provided.
* New `thriftProtocol` config option allows the thrift protocol to be
  specified. We currently support `binary` (default) and `compact`.
* Added traffic routing support for marathon apps with slashes in
  their ids.
* Resolved a browser-compatibility issue in the admin page for those not
  using the latest-and-greatest Chrome/Firefox/Safari.


## 0.1.0

* Introduce Marathon-backed service discovery, for routing traffic in Mesos.
* Add new boundPath client TLS module for per-service TLS authentication.
* Upgrade to Finagle 6.33, the latest and greatest in Finagle-based technology.

## 0.0.11

* TLS, for real this time.
* Configuration updates: config now includes a client section, where you can
  configure client-specific parameters.

## 0.0.10

* We now support end-to-end TLS! However, verification is currently limited to
  global certs. See  https://github.com/linkerd/linkerd/issues/64 for more on
  the upcoming roadmap.
* Prep work for "transparent TLS". Look for this in upcoming releases.
* Prep work for being able to generate Docker images from the repo, in service
  of a glorious containerized future.
* Dashboard improvements! Now harder, faster, better, and also stronger!

## 0.0.9

* Include ZooKeeper ServerSet support, for real this time.

## 0.0.8

* Big new feature alert! We now have Zookeeper ServerSet support.
* Server-side TLS support! Stay tuned for more security features coming in
  future releases...
* Added CONTRIBUTING.md with Contributor License Agreement. We are ready to
  receive your honorable pull requests!
* New `thriftMethodInDst` config option to allow for routing based on thrift
  method names.
* Admin port now configurable via an `admin/port` config parameters, for those
  of you who have Opinions About Ports.
* DTab explorer admin page now supports inspecting DTabs for all configured
  routers.
* New `/routers.json` endpoint with runtime router state.
* We now have a [slack channel](http://slack.linkerd.io)! Operators are
  standing by to field YOUR questions today.
* Admin site redesign to match [linkerd.io](https://linkerd.io/), now with
  favicon!

## 0.0.7

This is a big release! Get ready.

* Brand new name: :sunrise: linkerd :balloon:
* We're open source! This release is under Apache License v2.
* Tons of documentation on https://linkerd.io!
* This release adds config file support! You can express all your routing,
  listening, and protocol configuration needs in one convenient YAML file! See
  docs for how this works.

## 0.0.6

* Admin UI now features 25% more amazingness. :rainbow:
* Preliminary "pure" thrift support.
  * Default is framed transport with binary encoding; buffered transport also
    supported.
  * Out of the box, the router is configured to listen for thrift on port 4141
    (i.e. in addition to HTTP on port 4140), and forwards thrift calls to
    localhost:9998. This will almost definitely change in the future.
* Tons of performance tuning. We're benchmarking sub-1ms p99 request latency and
  40k+ qps throughput. Working on memory footprint reduction next.
* By popular demand, HTTP response code stats are now exported in metrics.json.
* Configurability still limited to what you can change in config.sh and disco/.
  Expect improvements here soon.

## 0.0.5

* Fancy Request Volume graph in the Admin page.
* Hide some internal interfaces from the Admin page.
* Modified interface labels to work in twitter-server's admin.

## 0.0.4

* Experimental Mux protocol support, for Advanced Users Only.
* New Admin UI that tries to not look like it was built by engineers.

## 0.0.3

* Using sophisticated shell script technology, we now ensure you have a
  sufficient Java version (we require JDK 8) before attempting to start the
  router.
* Upgrades to a newer version of the
  [Finagle](http://twitter.github.io/finagle/) library.
* More information added to HTTP tracing:
  * Host header
  * Transfer-Encoding header
* New configuration options for HTTP routing
  * Routing by URI can be disabled, which simplifies many common use-cases
  * Allow internal and external http service prefixes to be specified on the
    command-line
* Fixed the "downstream clients" admin interface

## 0.0.2

* Router start/stop commands now detect if the router is currently running,
  easily preventing a whole class of easily-preventable errors.
* Tarball permissions are fixed.
* New support for Consul-backed service discovery, if files aren't good enough
  for ya.

## 0.0.1

First release of the Buoyant Application Router.

* Complete with `router` script to start/stop/restart the router!
* Router is pre-configured with sane defaults for running locally.
* Filesystem-backed service discovery mechanism.<|MERGE_RESOLUTION|>--- conflicted
+++ resolved
@@ -1,11 +1,3 @@
-<<<<<<< HEAD
-## In the next next release...
-
-* Add the ability to route basted on the `dest` request header when using the
-  TTwitter Thrift protocol
-
-## In the next release...
-=======
 ## Upcoming Release
 
 * Add `io.l5d.usage` telemeter for opt-in usage data collection
@@ -14,9 +6,10 @@
   * Displays routers in the order that they are defined
 * Update Marathon namer to evaluate an app's running state
 * Add `roundRobin` as a load balancer option.
+* Add the ability to route basted on the `dest` request header when using the
+  TTwitter Thrift protocol
 
 ## 0.8.6 2017-01-19
->>>>>>> 33424702
 
 * Add experimental StatsD telemeter
 * Admin dashboard
