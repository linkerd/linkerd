--- conflicted
+++ resolved
@@ -1,11 +1,6 @@
 ## Upcoming Release
 
-<<<<<<< HEAD
-* Add `io.l5d.usage` telemeter for opt-in usage data collection.
-=======
-* Make `io.l5d.consul` case-insensitive
 * Add `io.l5d.usage` telemeter for opt-in usage data collection
->>>>>>> 9be227f8
 * Admin dashboard
   * Sorts clients and servers alphabetically.
   * Displays routers in the order that they are defined.
@@ -20,6 +15,7 @@
 * Change the default `dstPrefix` from the protocol name to `/svc`.
 * Change the default HTTP identifier to the `io.l5d.header.token` identifier.
 * Add the `clearContext` server configuration option.
+* Make `io.l5d.consul` case-insensitive
 
 ## 0.8.6 2017-01-19
 
