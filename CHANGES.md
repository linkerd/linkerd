--- conflicted
+++ resolved
@@ -1,10 +1,7 @@
 ## In the next release...
 
-<<<<<<< HEAD
+* Add experimental StatsD telemeter
 * Add a recent requests log in the linkerd admin dashboard
-=======
-* Add experimental StatsD telemeter
->>>>>>> 0282b12e
 
 ## 0.8.5 2017-01-06
 
