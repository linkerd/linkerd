<<<<<<< HEAD
## In the next release
* Experimental ThriftMux protocol support
* Add support for per-client configuration.
* Simplify TLS configuration.
* Port numbers in k8s names will now have the service's port mapping applied.
=======
## 1.0.0 2017-04-24

* Configuration:
  * Add support for per-client configuration.
  * Add support for per-service configuration.
  * Simplify TLS configuration.
  * Split the timeoutMs router option into a requestAttemptTimeoutMs client option
    and a totalTimeoutMs service option.
  * Rename the "dst/path" metrics scope to "service".
  * Rename the "dst/id" metrics scope to "client".
  * Rename the "namer.path" trace annotation to "service".
  * Rename the "dst.id" trace annotation to "client".
  * Rename the "dst.path" trace annotation to "residual".
  * Rename the "l5d-dst-logical" HTTP and H2 headers to "l5d-dst-service".
  * Rename the "l5d-dst-concrete" HTTP and H2 headers to "l5d-dst-client".
  * Rename the "srv" metrics scope to "server".
  * Encode retryability on HTTP responses in the `l5d-retryable` header.
  * Rename http response classifiers to be protocol specific:
    * The `io.l5d.nonRetryable5XX` id has been renamed to `io.l5d.http.nonRetryable5XX`.
    * The `io.l5d.retryableRead5XX` id has been renamed to `io.l5d.http.retryableRead5XX`.
    * The `io.l5d.retryableIdempotent5XX` id has been renamed to `io.l5d.http.retryableIdempotent5XX`.
  * Refactor http and h2 identifiers for consistency:
    * The `io.l5d.headerToken` id has been renamed to `io.l5d.header.token`.
    * The `io.l5d.headerPath` id has been renamed to `io.l5d.header.path`.
    * The `io.l5d.h2.ingress` id has been renamed to `io.l5d.ingress`.
    * The `io.l5d.http.ingress` id has been renamed to `io.l5d.ingress`.
* The following plugins are no longer experimental:
  * Marathon namer
  * Consul dtab store
  * K8s dtab store
  * Zk dtab store
* Fix h2 memory leak in Netty4DispatcherBase.
* Greatly reduced docker image size.
* Add `io.l5d.influxdb` LINE telemeter.
* Experimental ThriftMux protocol support.
* Automatically upgrade all HTTP/1.0 messages to HTTP/1.1.
* Allow dtab fallback when consul returns an empty address set.
* Fixed k8s namer to handle null endpoint subsets.
* Add support for Marathon HTTP basic authentication,
>>>>>>> 2d8133ad

## 0.9.1 2017-03-15

* Admin dashboard:
  * Fix display issues for long dtabs in the namerd tab.
  * Indicate the primary path in the dtab tab.
  * Add `tree` and `q` params to /admin/metrics.json.
* Kubernetes:
  * Allow k8s namer to accept port numbers.
  * Make k8s namer case insensitive.
  * Add k8s ingress identifiers to allow linkerd to act as an ingress controller.
* Fix TTwitter thrift protocol upgrade bug.
* Rewrite Location & Refresh HTTP response headers when Linkerd
  rewrites request Host header.
* Increase default binding cache size to reduce connection churn.
* Fetch correct protoc version on demand.
* Introduce the `io.l5d.mesh` linkerd interpreter and namerd iface. The mesh
  iface exposes a gRPC API that can be used for multiplexed, streaming updates.
  (*Experimental*)

## 0.9.0 2017-02-22

* Admin dashboard:
  * Add retries stat, retry budget bar, and client pool bar.
  * Add colored border to clients to make them easier to distinguish.
  * Sorts clients and servers alphabetically.
  * Displays routers in the order that they are defined.
  * Namerd Admin now works with Dtabs of arbitrary size.
* Naming and Routing:
  * Rename `baseDtab` router property to `dtab`.
  * Change the default `dstPrefix` from the protocol name to `/svc`.
  * Change the default HTTP identifier to the `io.l5d.header.token` identifier.
  * Add the ability to route basted on the `dest` request header when using the
    TTwitter Thrift protocol.
* Metrics and Tracing:
  * Remove `io.l5d.commonMetrics` telemeter.
  * Add `io.l5d.prometheus` telemeter.
  * Remove the `tracers` router config in favor of the `io.l5d.zipkin` telemeter.
  * Add opt-out usage data collection.
* Namers:
  * Update Marathon namer to evaluate an app's running state.
  * Add `preferServiceAddress` option to `io.l5d.consul` namer
  * Make `io.l5d.consul` case-insensitive
* Add `roundRobin` as a load balancer option.
* Add the `clearContext` server configuration option.
* Fix query parameter decoding when rewriting proxied requests

## 0.8.6 2017-01-19

* Add experimental StatsD telemeter
* Admin dashboard
  * Add a log of recent requests
  * Now works if served at a non-root url
* HTTP
  * Support the RFC 7329 `Forwarded` header
* HTTP/2
  * H2 clients now properly advertise support for the “http2” protocol over
    ALPN
* Introduce `io.buoyant.hostportPfx` and `io.buoyant.porthostPfx` namers for
  splitting port numbers out of hostnames
* Add the `io.l5d.rewrite` namer for arbitrary reordering of path segments
* Bug fixes:
  * Fix path identifier bug when slash precedes uri params
  * Fix subdomainOfPfx handling of hostnames with port numbers

## 0.8.5 2017-01-06

* Introduce the grpc-gen and grpc-runtime projects, enabling code
  generation of gRPC clients and servers for Finagle.
* Various bug fixes to the linkerd admin dashboard.
* The default docker images now use a 64 bit JVM.  A `-32b` docker image is
  also availble but does not support the boringssl TLS extensions required for
  ALPN, etc.
* Marathon:
  * Support "ip per task" feature
* Client failure accrual is now configurable via the `failureAccrual` parameter
* Add `io.l5d.namerd.http` interpreter which uses namerd's streaming HTTP api
* linkerd now writes the local dtab to the `l5d-ctx-dtab` header instead of
  `dtab-local`
* Transformers:
  * Transformers will now prepend a prefix to the id of the bound names they
    modify.
  * Fix localhost transformer when used on systems with unresolvable hostname.

## 0.8.4 2016-12-05

* Change default value of `attemptTTwitterUpgrade` to `false`
* The `io.l5d.consul` and `io.l5d.k8s` namers are no longer experimental 🎉
* H2 stabilization:
  * Fix the `h2` protocol to gracefully handle connection loss and
    stream interruption.
  * RFC-compliant handling of connection-specific headers.
  * Routing failures are now surfaced as REFUSED_STREAM resets.
* Add per-logical-destination stats to each concrete client.
* Add `io.l5d.static` identifier

## 0.8.3 2016-11-07

* Make several namers available to namerd that were missing
* Fix crash when viewing the dtab playground
* Announce to all routable addresses when announcing 0.0.0.0
* Add experimental Apache Curator namer
* Marathon:
  * Add authentication support to marathon namer
  * Add `useHealthCheck` option to marathon namer
* Transformers:
  * Allow transformers to be applied to namers
  * Add Const and Replace transformers
  * Show transformers in the delegate UI
* Kubernetes:
  * Add `labelSelector` option to k8s and k8s.external namers
  * Add `hostNetwork` option to k8s transformers to support CNI environments

## 0.8.2 2016-10-17

* Consul namer can use `.local` to reference local agent's datacenter.
* Add an `ip` option to admin configuration so that access to the
  admin server may be constrained.
* Kubernetes integration:
  * Remove unused TLS options from the k8s storage plugin config.
  * Add k8s external namer for routing to k8s ingress services.
  * Improve error-handling behavior in k8s API clients.
* Support serving the namerd namer interface over TLS.
* Document namerd's HTTP API.
* Improve retry metrics to include a total counter of all retry requests.
* Fix a path-parsing bug in the io.l5d.path namer.
* Provide a default log4j configuration so that netty logging is managed properly.
* Improve HTTP server behavior with short-lived connections.
* Add `io.buoyant.rinet` namer which is like `inet` but with the order
  of host and port reversed
* The `netty4` HTTP engine now works with TLS, supporting configurable
  ciphers, backed by BoringSSL!
* Introduce experimental support for the `h2` protocol, supporting gRPC! :balloon:

## 0.8.1 2016-09-21

* Fix missing data on the linkerd admin dashboard
* Allow a non-default port to be specified for the etcd storage plugin

## 0.8.0 2016-09-20

* Allow routers to be configured with a list of identifiers.  If an identifier
  cannot assign a dest to a request, it falls back to the next one in the list.
  * **Breaking Change**: Identifier plugins must now return a
    `RequestIdentification` object.
* Consul improvements:
  * Improve performance by only watching services as necessary and tearing
    down watches when they are no longer needed.
  * Add `consistencyMode` option to `io.l5d.consul` namer
  * Add `readConsistencyMode` and `writeConsistencyMode` options to
    `io.l5d.consul` dtab storage
  * Consul Namerd/DtabStore: `failFast` and `failureAccrual` is now
    disabled by default but can be enabled with the `failFast` option
* Improve shutdown ordering to facilitate graceful shutdown.
  * Gracefully shutdown on SIGINT and SIGTERM.
* Require tracer configuration instead of falling back to
  defaults, reducing logging noise.
* **Breaking Change**: The `debugTrace` tracer configuration flag has been
  removed in favor of the `io.l5d.tracelog` telemeter.
* Add `io.l5d.header` identifier for naming requests based on an HTTP header
* Lowercase `Host` header value in `io.l5d.methodAndHost` identifier
* Introduce transformers for post-processing the set of addresses returned by
  an interpreter.
  * Add k8s transformers to support linkerd-to-linkerd deployments when linkerd
    is deployed as a k8s daemonset.
* Remove hop-by-hop headers for better HTTP proxy compliance


## 0.7.5

* Beautiful new linkerd docs!!! :heart_eyes: https://linkerd.io/config/0.7.5/linkerd
* HTTP response classifiers must not consider a request to be
  retryable when it has a chunked request body.
* Fix query paramater encoding when rewriting proxied requests
* Improve error handling and retry behavior of consul plugins.
* Add `useHealthCheck` parameter to Consul Namer #589
* The k8s namer will now resume watches if the connection is closed.
* Improved the performance of the namerd HTTP API.
* Configured namers are now available to other plugins
* `enableProbation` is now disabled by default on clients. It leads to
  unexpected behavior in environments that reuse IP:PORT pairs across
  services in a close time proximity.

## 0.7.4

* Dashboard: add toggling to the router clients to better handle large numbers of clients
* namerd HTTP API:
  * Add `resolve` endpoint
  * All endpoints return json
* Add `authority` metadata field to re-write HTTP host/:authority on demand
* Consul improvements:
  * Add `setHost` parameter for Consul CatalogNamer to set `authority` metadata
  * Add auth `token` parameter to Consul Namer & Dtab Store
  * Add `datacenter` parameter to Consul Dtab Store
* Add file-system based name interpreter.
* Path identifier should only parse as many segments as requested
* Introduce the _telemetry_ plugin subsystem to support arbitrary stats
  exporters and to eventually supplant the `tracers` subsystem.
* Add announcer support! linkerd can now announce to service discovery backends!
  * Add zk announcer.

## 0.7.3

* Allow protocol-specific parameters to be inherited on servers #561.
* Don't clear addr on k8s service deletion #567.
* Modify namerd's `/delegate` http endpoint to return bound names #569.
* Memoize status stats components #547.

## 0.7.2

* Add support for tags in the `io.l5d.consul` namer.
* Add an experimental `io.l5d.consul` storage backend for namerd.
* linkerd should use last known good data if it get errors from namerd.
* Fix exceptions when k8s namer encounters unexpected end of stream #551.
* Expose HTTP codec parameters as configuration options.
* Handle "too old" error when re-establishing Kubernetes watches.
* Improve Java compatibility for Namers plugins.

## 0.7.1

* Turn off HTTP decompression so that linkerd doesn't decompress and then
  recompress bodies.
* Various bug fixes in the dtab UI
* Optional dtab query parameter for selected Namerd HTTP Control API endpoints
* Fix an issue where streaming was unintentionally disabled
* Fix an issue with the io.l5d.serversets namer and residuals
* Add a `consume` option to the `io.l5d.path` identifier to strip off the path
  segments that it reads from the URI.
* Introduce a configurable Netty4 http implementation.

## 0.7.0

* New default JVM settings scale up with traffic levels.
  * `JVM_HEAP` is now deprecated, you can now separately set `JVM_HEAP_MIN` and
    `JVM_HEAP_MAX` but you shouldn't need to adjust them thanks to the new defaults.
* Overhaul HTTP headers:
  * `l5d-ctx` renamed to `l5d-ctx-trace`
  * `l5d-ctx-deadline` now propagates deadlines
  * `l5d-ctx-dtab` is now read, to replace `dtab-local` later.
  * `l5d-dtab` now honored as a replacement for `dtab-local` as
    specified by users.
  * `l5d-dst-*` no longer set on responses
* Fix graceful connection teardown on streaming HTTP responses #482.
* linkerd routers' `timeoutMs` configuration now applies on the
  server-side, so that the timeout acts as a global timeout rather
  than an individual request timeout.
* Binding cache size is now configurable in linkerd and namerd
* Use :: as the zk host delimiter in the zk leader namer
* Admin site/dashboard UI improvements:
  * The linkerd dtab UI now works correctly with the namerd interpreter
  * Added server success rate graphs to the dashboard, improved responsiveness
  * Added the ability to navigate to a specific router's dashboard
  * Standardized the look and feel of the admin pages

## 0.6.0

* Add zkLeader namer to allow discovery of services through ZooKeeper leader
  election.
* Add HTTP path request identifier, which builds destinations from a
  configurable number of HTTP URI path segments.
* **Breaking Change!** The path prefix `/#` now indicates that the path should
  be processed by a namer.  A namer matches a path starting with `/#/<prefix>`.
* **Breaking Change!** Rename many plugin kind names.
* **Breaking Change!** Experimental plugins now require the `experimental: true`
  property to be set.
* **Breaking Change!** Change the format for ZooKeeper hosts in the ZK storage
  config.

## 0.5.0

* Add a `debugTrace` parameter to the `tracers` config section, which enables
  printing all traces to the console.
* Add etcd backed dtab storage.
* Introduce a default HTTP response classifier so that 5XX responses
  are marked as failures.
* Add a `retries` client config section supporting configurable retry
  budgets and backoffs.
* Automatically retry certain types of failures, as determined by
  response classifiers.
* Remove TLS support from the k8s namer in favor of using `kubectl proxy` for
  securely communicating with the k8s cluster API.
* Add an `/admin/metrics/prometheus` stats endpoint.

## 0.4.0

* Add a `bindingTimeoutMs` router parameter to configure the maximum amount of
  time to spend binding a path.
* Add experimental support for storing dtabs in Kubernetes via the
  ThirdPartyResource API (which must be enabled in your cluster).
* **Breaking api change** in namerd: dtabs are now string-encoded
  rather than thrift-encoded.
* Add `/api/1/bind`, `/api/1/addr`, and `/api/1/delegate` HTTP APIs to namerd
  * Most HTTP APIs now support `?watch=true` for returning updates via a
    streaming response.
* Add ACL and authentication support to the ZooKeeper DtabStore.
* Support wildcards in dtabs!
* New linkerd dashboard is now enabled by default!! :chart_with_upwards_trend:

## 0.3.1

* Add beta version of linkerd dashboard version 2.0.  Try it out at
  `/dashboard` on the linkerd admin site. :chart_with_upwards_trend:
* Support Zipkin tracer configuration via config file, to enable automatic
  export of tracing data from linkerd to a Zipkin collector.
* namerd's HTTP dtab API now supports the HEAD and DELETE methods
* Tear-down address observations in namerd if a service is deleted

## 0.3.0

* Added :sparkles: namerd :sparkles: : a service for managing linkerd (and finagle)
  name delegation.
* **Breaking change** to configs: `httpUriInDst` is now specified under the
  `identifier` header (see linkerd/docs/config.md for add'l info)
* Add a `ttlMs` marathon namer config option to configure the polling
  timeout against the marathon API.
* Add a `enableProbation` config option for configuring a client's load balancer
  probation setting

## 0.2.1

* Configs may now include a `tracers` section with pluggable tracers (although
  we don't provide any out of the box just yet)
* `namers` configurations may now configure Namers or NameInterpreters
  to support richer namer behavior.
* Add a loadBalancer section to the client config where a load balancer can be
  specified and configured.  The load balancers that are currently supported are
  p2c, ewma, aperture, and heap.
* Add a config.json admin endpoint which re-serializes the parsed linkerd config.
* Add a `maxConcurrentRequests` config option to limit number of concurrent
  requests accepted by a server.
* Add a `hostConnectionPool` client config section to control the number of
  connections maintained to destination hosts.
* Add a `attemptTTwitterUpgrade` thrift client config option to control whether
  thrift protocol upgrade should be attempted.

## 0.2.0

* This release contains **breaking changes** to the configuration file format.
  linkerd config files are now a bit more explicit and less "magical",
  in the following ways:
  * Router configuration options can no longer be specified globally at the
    root level of the config file, but must be specified per-router.
  * All routers must now include a `servers` section; previously, a default
    server port would be used if none was provided.
* New `thriftProtocol` config option allows the thrift protocol to be
  specified. We currently support `binary` (default) and `compact`.
* Added traffic routing support for marathon apps with slashes in
  their ids.
* Resolved a browser-compatibility issue in the admin page for those not
  using the latest-and-greatest Chrome/Firefox/Safari.


## 0.1.0

* Introduce Marathon-backed service discovery, for routing traffic in Mesos.
* Add new boundPath client TLS module for per-service TLS authentication.
* Upgrade to Finagle 6.33, the latest and greatest in Finagle-based technology.

## 0.0.11

* TLS, for real this time.
* Configuration updates: config now includes a client section, where you can
  configure client-specific parameters.

## 0.0.10

* We now support end-to-end TLS! However, verification is currently limited to
  global certs. See  https://github.com/linkerd/linkerd/issues/64 for more on
  the upcoming roadmap.
* Prep work for "transparent TLS". Look for this in upcoming releases.
* Prep work for being able to generate Docker images from the repo, in service
  of a glorious containerized future.
* Dashboard improvements! Now harder, faster, better, and also stronger!

## 0.0.9

* Include ZooKeeper ServerSet support, for real this time.

## 0.0.8

* Big new feature alert! We now have Zookeeper ServerSet support.
* Server-side TLS support! Stay tuned for more security features coming in
  future releases...
* Added CONTRIBUTING.md with Contributor License Agreement. We are ready to
  receive your honorable pull requests!
* New `thriftMethodInDst` config option to allow for routing based on thrift
  method names.
* Admin port now configurable via an `admin/port` config parameters, for those
  of you who have Opinions About Ports.
* DTab explorer admin page now supports inspecting DTabs for all configured
  routers.
* New `/routers.json` endpoint with runtime router state.
* We now have a [slack channel](http://slack.linkerd.io)! Operators are
  standing by to field YOUR questions today.
* Admin site redesign to match [linkerd.io](https://linkerd.io/), now with
  favicon!

## 0.0.7

This is a big release! Get ready.

* Brand new name: :sunrise: linkerd :balloon:
* We're open source! This release is under Apache License v2.
* Tons of documentation on https://linkerd.io!
* This release adds config file support! You can express all your routing,
  listening, and protocol configuration needs in one convenient YAML file! See
  docs for how this works.

## 0.0.6

* Admin UI now features 25% more amazingness. :rainbow:
* Preliminary "pure" thrift support.
  * Default is framed transport with binary encoding; buffered transport also
    supported.
  * Out of the box, the router is configured to listen for thrift on port 4141
    (i.e. in addition to HTTP on port 4140), and forwards thrift calls to
    localhost:9998. This will almost definitely change in the future.
* Tons of performance tuning. We're benchmarking sub-1ms p99 request latency and
  40k+ qps throughput. Working on memory footprint reduction next.
* By popular demand, HTTP response code stats are now exported in metrics.json.
* Configurability still limited to what you can change in config.sh and disco/.
  Expect improvements here soon.

## 0.0.5

* Fancy Request Volume graph in the Admin page.
* Hide some internal interfaces from the Admin page.
* Modified interface labels to work in twitter-server's admin.

## 0.0.4

* Experimental Mux protocol support, for Advanced Users Only.
* New Admin UI that tries to not look like it was built by engineers.

## 0.0.3

* Using sophisticated shell script technology, we now ensure you have a
  sufficient Java version (we require JDK 8) before attempting to start the
  router.
* Upgrades to a newer version of the
  [Finagle](http://twitter.github.io/finagle/) library.
* More information added to HTTP tracing:
  * Host header
  * Transfer-Encoding header
* New configuration options for HTTP routing
  * Routing by URI can be disabled, which simplifies many common use-cases
  * Allow internal and external http service prefixes to be specified on the
    command-line
* Fixed the "downstream clients" admin interface

## 0.0.2

* Router start/stop commands now detect if the router is currently running,
  easily preventing a whole class of easily-preventable errors.
* Tarball permissions are fixed.
* New support for Consul-backed service discovery, if files aren't good enough
  for ya.

## 0.0.1

First release of the Buoyant Application Router.

* Complete with `router` script to start/stop/restart the router!
* Router is pre-configured with sane defaults for running locally.
* Filesystem-backed service discovery mechanism.<|MERGE_RESOLUTION|>--- conflicted
+++ resolved
@@ -1,10 +1,7 @@
-<<<<<<< HEAD
-## In the next release
-* Experimental ThriftMux protocol support
-* Add support for per-client configuration.
-* Simplify TLS configuration.
+## In the next release...
+
 * Port numbers in k8s names will now have the service's port mapping applied.
-=======
+
 ## 1.0.0 2017-04-24
 
 * Configuration:
@@ -44,7 +41,6 @@
 * Allow dtab fallback when consul returns an empty address set.
 * Fixed k8s namer to handle null endpoint subsets.
 * Add support for Marathon HTTP basic authentication,
->>>>>>> 2d8133ad
 
 ## 0.9.1 2017-03-15
 
