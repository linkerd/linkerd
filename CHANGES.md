## In the next release...

* Upgrade to scala 2.12.
<<<<<<< HEAD
* Add io.l5d.http.allSuccessful and io.l5d.h2.allSuccessful response classifiers.
=======
* Fix connection leak when retrying on responses with chunked bodies.
>>>>>>> 92036e4f

## 1.0.0 2017-04-24

* Configuration:
  * Add support for per-client configuration.
  * Add support for per-service configuration.
  * Simplify TLS configuration.
  * Split the timeoutMs router option into a requestAttemptTimeoutMs client option
    and a totalTimeoutMs service option.
  * Rename the "dst/path" metrics scope to "service".
  * Rename the "dst/id" metrics scope to "client".
  * Rename the "namer.path" trace annotation to "service".
  * Rename the "dst.id" trace annotation to "client".
  * Rename the "dst.path" trace annotation to "residual".
  * Rename the "l5d-dst-logical" HTTP and H2 headers to "l5d-dst-service".
  * Rename the "l5d-dst-concrete" HTTP and H2 headers to "l5d-dst-client".
  * Rename the "srv" metrics scope to "server".
  * Encode retryability on HTTP responses in the `l5d-retryable` header.
  * Rename http response classifiers to be protocol specific:
    * The `io.l5d.nonRetryable5XX` id has been renamed to `io.l5d.http.nonRetryable5XX`.
    * The `io.l5d.retryableRead5XX` id has been renamed to `io.l5d.http.retryableRead5XX`.
    * The `io.l5d.retryableIdempotent5XX` id has been renamed to `io.l5d.http.retryableIdempotent5XX`.
  * Refactor http and h2 identifiers for consistency:
    * The `io.l5d.headerToken` id has been renamed to `io.l5d.header.token`.
    * The `io.l5d.headerPath` id has been renamed to `io.l5d.header.path`.
    * The `io.l5d.h2.ingress` id has been renamed to `io.l5d.ingress`.
    * The `io.l5d.http.ingress` id has been renamed to `io.l5d.ingress`.
* The following plugins are no longer experimental:
  * Marathon namer
  * Consul dtab store
  * K8s dtab store
  * Zk dtab store
* Fix h2 memory leak in Netty4DispatcherBase.
* Greatly reduced docker image size.
* Add `io.l5d.influxdb` LINE telemeter.
* Experimental ThriftMux protocol support.
* Automatically upgrade all HTTP/1.0 messages to HTTP/1.1.
* Allow dtab fallback when consul returns an empty address set.
* Fixed k8s namer to handle null endpoint subsets.
* Add support for Marathon HTTP basic authentication,

## 0.9.1 2017-03-15

* Admin dashboard:
  * Fix display issues for long dtabs in the namerd tab.
  * Indicate the primary path in the dtab tab.
  * Add `tree` and `q` params to /admin/metrics.json.
* Kubernetes:
  * Allow k8s namer to accept port numbers.
  * Make k8s namer case insensitive.
  * Add k8s ingress identifiers to allow linkerd to act as an ingress controller.
* Fix TTwitter thrift protocol upgrade bug.
* Rewrite Location & Refresh HTTP response headers when Linkerd
  rewrites request Host header.
* Increase default binding cache size to reduce connection churn.
* Fetch correct protoc version on demand.
* Introduce the `io.l5d.mesh` linkerd interpreter and namerd iface. The mesh
  iface exposes a gRPC API that can be used for multiplexed, streaming updates.
  (*Experimental*)

## 0.9.0 2017-02-22

* Admin dashboard:
  * Add retries stat, retry budget bar, and client pool bar.
  * Add colored border to clients to make them easier to distinguish.
  * Sorts clients and servers alphabetically.
  * Displays routers in the order that they are defined.
  * Namerd Admin now works with Dtabs of arbitrary size.
* Naming and Routing:
  * Rename `baseDtab` router property to `dtab`.
  * Change the default `dstPrefix` from the protocol name to `/svc`.
  * Change the default HTTP identifier to the `io.l5d.header.token` identifier.
  * Add the ability to route basted on the `dest` request header when using the
    TTwitter Thrift protocol.
* Metrics and Tracing:
  * Remove `io.l5d.commonMetrics` telemeter.
  * Add `io.l5d.prometheus` telemeter.
  * Remove the `tracers` router config in favor of the `io.l5d.zipkin` telemeter.
  * Add opt-out usage data collection.
* Namers:
  * Update Marathon namer to evaluate an app's running state.
  * Add `preferServiceAddress` option to `io.l5d.consul` namer
  * Make `io.l5d.consul` case-insensitive
* Add `roundRobin` as a load balancer option.
* Add the `clearContext` server configuration option.
* Fix query parameter decoding when rewriting proxied requests

## 0.8.6 2017-01-19

* Add experimental StatsD telemeter
* Admin dashboard
  * Add a log of recent requests
  * Now works if served at a non-root url
* HTTP
  * Support the RFC 7329 `Forwarded` header
* HTTP/2
  * H2 clients now properly advertise support for the “http2” protocol over
    ALPN
* Introduce `io.buoyant.hostportPfx` and `io.buoyant.porthostPfx` namers for
  splitting port numbers out of hostnames
* Add the `io.l5d.rewrite` namer for arbitrary reordering of path segments
* Bug fixes:
  * Fix path identifier bug when slash precedes uri params
  * Fix subdomainOfPfx handling of hostnames with port numbers

## 0.8.5 2017-01-06

* Introduce the grpc-gen and grpc-runtime projects, enabling code
  generation of gRPC clients and servers for Finagle.
* Various bug fixes to the linkerd admin dashboard.
* The default docker images now use a 64 bit JVM.  A `-32b` docker image is
  also availble but does not support the boringssl TLS extensions required for
  ALPN, etc.
* Marathon:
  * Support "ip per task" feature
* Client failure accrual is now configurable via the `failureAccrual` parameter
* Add `io.l5d.namerd.http` interpreter which uses namerd's streaming HTTP api
* linkerd now writes the local dtab to the `l5d-ctx-dtab` header instead of
  `dtab-local`
* Transformers:
  * Transformers will now prepend a prefix to the id of the bound names they
    modify.
  * Fix localhost transformer when used on systems with unresolvable hostname.

## 0.8.4 2016-12-05

* Change default value of `attemptTTwitterUpgrade` to `false`
* The `io.l5d.consul` and `io.l5d.k8s` namers are no longer experimental 🎉
* H2 stabilization:
  * Fix the `h2` protocol to gracefully handle connection loss and
    stream interruption.
  * RFC-compliant handling of connection-specific headers.
  * Routing failures are now surfaced as REFUSED_STREAM resets.
* Add per-logical-destination stats to each concrete client.
* Add `io.l5d.static` identifier

## 0.8.3 2016-11-07

* Make several namers available to namerd that were missing
* Fix crash when viewing the dtab playground
* Announce to all routable addresses when announcing 0.0.0.0
* Add experimental Apache Curator namer
* Marathon:
  * Add authentication support to marathon namer
  * Add `useHealthCheck` option to marathon namer
* Transformers:
  * Allow transformers to be applied to namers
  * Add Const and Replace transformers
  * Show transformers in the delegate UI
* Kubernetes:
  * Add `labelSelector` option to k8s and k8s.external namers
  * Add `hostNetwork` option to k8s transformers to support CNI environments

## 0.8.2 2016-10-17

* Consul namer can use `.local` to reference local agent's datacenter.
* Add an `ip` option to admin configuration so that access to the
  admin server may be constrained.
* Kubernetes integration:
  * Remove unused TLS options from the k8s storage plugin config.
  * Add k8s external namer for routing to k8s ingress services.
  * Improve error-handling behavior in k8s API clients.
* Support serving the namerd namer interface over TLS.
* Document namerd's HTTP API.
* Improve retry metrics to include a total counter of all retry requests.
* Fix a path-parsing bug in the io.l5d.path namer.
* Provide a default log4j configuration so that netty logging is managed properly.
* Improve HTTP server behavior with short-lived connections.
* Add `io.buoyant.rinet` namer which is like `inet` but with the order
  of host and port reversed
* The `netty4` HTTP engine now works with TLS, supporting configurable
  ciphers, backed by BoringSSL!
* Introduce experimental support for the `h2` protocol, supporting gRPC! :balloon:

## 0.8.1 2016-09-21

* Fix missing data on the linkerd admin dashboard
* Allow a non-default port to be specified for the etcd storage plugin

## 0.8.0 2016-09-20

* Allow routers to be configured with a list of identifiers.  If an identifier
  cannot assign a dest to a request, it falls back to the next one in the list.
  * **Breaking Change**: Identifier plugins must now return a
    `RequestIdentification` object.
* Consul improvements:
  * Improve performance by only watching services as necessary and tearing
    down watches when they are no longer needed.
  * Add `consistencyMode` option to `io.l5d.consul` namer
  * Add `readConsistencyMode` and `writeConsistencyMode` options to
    `io.l5d.consul` dtab storage
  * Consul Namerd/DtabStore: `failFast` and `failureAccrual` is now
    disabled by default but can be enabled with the `failFast` option
* Improve shutdown ordering to facilitate graceful shutdown.
  * Gracefully shutdown on SIGINT and SIGTERM.
* Require tracer configuration instead of falling back to
  defaults, reducing logging noise.
* **Breaking Change**: The `debugTrace` tracer configuration flag has been
  removed in favor of the `io.l5d.tracelog` telemeter.
* Add `io.l5d.header` identifier for naming requests based on an HTTP header
* Lowercase `Host` header value in `io.l5d.methodAndHost` identifier
* Introduce transformers for post-processing the set of addresses returned by
  an interpreter.
  * Add k8s transformers to support linkerd-to-linkerd deployments when linkerd
    is deployed as a k8s daemonset.
* Remove hop-by-hop headers for better HTTP proxy compliance


## 0.7.5

* Beautiful new linkerd docs!!! :heart_eyes: https://linkerd.io/config/0.7.5/linkerd
* HTTP response classifiers must not consider a request to be
  retryable when it has a chunked request body.
* Fix query paramater encoding when rewriting proxied requests
* Improve error handling and retry behavior of consul plugins.
* Add `useHealthCheck` parameter to Consul Namer #589
* The k8s namer will now resume watches if the connection is closed.
* Improved the performance of the namerd HTTP API.
* Configured namers are now available to other plugins
* `enableProbation` is now disabled by default on clients. It leads to
  unexpected behavior in environments that reuse IP:PORT pairs across
  services in a close time proximity.

## 0.7.4

* Dashboard: add toggling to the router clients to better handle large numbers of clients
* namerd HTTP API:
  * Add `resolve` endpoint
  * All endpoints return json
* Add `authority` metadata field to re-write HTTP host/:authority on demand
* Consul improvements:
  * Add `setHost` parameter for Consul CatalogNamer to set `authority` metadata
  * Add auth `token` parameter to Consul Namer & Dtab Store
  * Add `datacenter` parameter to Consul Dtab Store
* Add file-system based name interpreter.
* Path identifier should only parse as many segments as requested
* Introduce the _telemetry_ plugin subsystem to support arbitrary stats
  exporters and to eventually supplant the `tracers` subsystem.
* Add announcer support! linkerd can now announce to service discovery backends!
  * Add zk announcer.

## 0.7.3

* Allow protocol-specific parameters to be inherited on servers #561.
* Don't clear addr on k8s service deletion #567.
* Modify namerd's `/delegate` http endpoint to return bound names #569.
* Memoize status stats components #547.

## 0.7.2

* Add support for tags in the `io.l5d.consul` namer.
* Add an experimental `io.l5d.consul` storage backend for namerd.
* linkerd should use last known good data if it get errors from namerd.
* Fix exceptions when k8s namer encounters unexpected end of stream #551.
* Expose HTTP codec parameters as configuration options.
* Handle "too old" error when re-establishing Kubernetes watches.
* Improve Java compatibility for Namers plugins.

## 0.7.1

* Turn off HTTP decompression so that linkerd doesn't decompress and then
  recompress bodies.
* Various bug fixes in the dtab UI
* Optional dtab query parameter for selected Namerd HTTP Control API endpoints
* Fix an issue where streaming was unintentionally disabled
* Fix an issue with the io.l5d.serversets namer and residuals
* Add a `consume` option to the `io.l5d.path` identifier to strip off the path
  segments that it reads from the URI.
* Introduce a configurable Netty4 http implementation.

## 0.7.0

* New default JVM settings scale up with traffic levels.
  * `JVM_HEAP` is now deprecated, you can now separately set `JVM_HEAP_MIN` and
    `JVM_HEAP_MAX` but you shouldn't need to adjust them thanks to the new defaults.
* Overhaul HTTP headers:
  * `l5d-ctx` renamed to `l5d-ctx-trace`
  * `l5d-ctx-deadline` now propagates deadlines
  * `l5d-ctx-dtab` is now read, to replace `dtab-local` later.
  * `l5d-dtab` now honored as a replacement for `dtab-local` as
    specified by users.
  * `l5d-dst-*` no longer set on responses
* Fix graceful connection teardown on streaming HTTP responses #482.
* linkerd routers' `timeoutMs` configuration now applies on the
  server-side, so that the timeout acts as a global timeout rather
  than an individual request timeout.
* Binding cache size is now configurable in linkerd and namerd
* Use :: as the zk host delimiter in the zk leader namer
* Admin site/dashboard UI improvements:
  * The linkerd dtab UI now works correctly with the namerd interpreter
  * Added server success rate graphs to the dashboard, improved responsiveness
  * Added the ability to navigate to a specific router's dashboard
  * Standardized the look and feel of the admin pages

## 0.6.0

* Add zkLeader namer to allow discovery of services through ZooKeeper leader
  election.
* Add HTTP path request identifier, which builds destinations from a
  configurable number of HTTP URI path segments.
* **Breaking Change!** The path prefix `/#` now indicates that the path should
  be processed by a namer.  A namer matches a path starting with `/#/<prefix>`.
* **Breaking Change!** Rename many plugin kind names.
* **Breaking Change!** Experimental plugins now require the `experimental: true`
  property to be set.
* **Breaking Change!** Change the format for ZooKeeper hosts in the ZK storage
  config.

## 0.5.0

* Add a `debugTrace` parameter to the `tracers` config section, which enables
  printing all traces to the console.
* Add etcd backed dtab storage.
* Introduce a default HTTP response classifier so that 5XX responses
  are marked as failures.
* Add a `retries` client config section supporting configurable retry
  budgets and backoffs.
* Automatically retry certain types of failures, as determined by
  response classifiers.
* Remove TLS support from the k8s namer in favor of using `kubectl proxy` for
  securely communicating with the k8s cluster API.
* Add an `/admin/metrics/prometheus` stats endpoint.

## 0.4.0

* Add a `bindingTimeoutMs` router parameter to configure the maximum amount of
  time to spend binding a path.
* Add experimental support for storing dtabs in Kubernetes via the
  ThirdPartyResource API (which must be enabled in your cluster).
* **Breaking api change** in namerd: dtabs are now string-encoded
  rather than thrift-encoded.
* Add `/api/1/bind`, `/api/1/addr`, and `/api/1/delegate` HTTP APIs to namerd
  * Most HTTP APIs now support `?watch=true` for returning updates via a
    streaming response.
* Add ACL and authentication support to the ZooKeeper DtabStore.
* Support wildcards in dtabs!
* New linkerd dashboard is now enabled by default!! :chart_with_upwards_trend:

## 0.3.1

* Add beta version of linkerd dashboard version 2.0.  Try it out at
  `/dashboard` on the linkerd admin site. :chart_with_upwards_trend:
* Support Zipkin tracer configuration via config file, to enable automatic
  export of tracing data from linkerd to a Zipkin collector.
* namerd's HTTP dtab API now supports the HEAD and DELETE methods
* Tear-down address observations in namerd if a service is deleted

## 0.3.0

* Added :sparkles: namerd :sparkles: : a service for managing linkerd (and finagle)
  name delegation.
* **Breaking change** to configs: `httpUriInDst` is now specified under the
  `identifier` header (see linkerd/docs/config.md for add'l info)
* Add a `ttlMs` marathon namer config option to configure the polling
  timeout against the marathon API.
* Add a `enableProbation` config option for configuring a client's load balancer
  probation setting

## 0.2.1

* Configs may now include a `tracers` section with pluggable tracers (although
  we don't provide any out of the box just yet)
* `namers` configurations may now configure Namers or NameInterpreters
  to support richer namer behavior.
* Add a loadBalancer section to the client config where a load balancer can be
  specified and configured.  The load balancers that are currently supported are
  p2c, ewma, aperture, and heap.
* Add a config.json admin endpoint which re-serializes the parsed linkerd config.
* Add a `maxConcurrentRequests` config option to limit number of concurrent
  requests accepted by a server.
* Add a `hostConnectionPool` client config section to control the number of
  connections maintained to destination hosts.
* Add a `attemptTTwitterUpgrade` thrift client config option to control whether
  thrift protocol upgrade should be attempted.

## 0.2.0

* This release contains **breaking changes** to the configuration file format.
  linkerd config files are now a bit more explicit and less "magical",
  in the following ways:
  * Router configuration options can no longer be specified globally at the
    root level of the config file, but must be specified per-router.
  * All routers must now include a `servers` section; previously, a default
    server port would be used if none was provided.
* New `thriftProtocol` config option allows the thrift protocol to be
  specified. We currently support `binary` (default) and `compact`.
* Added traffic routing support for marathon apps with slashes in
  their ids.
* Resolved a browser-compatibility issue in the admin page for those not
  using the latest-and-greatest Chrome/Firefox/Safari.


## 0.1.0

* Introduce Marathon-backed service discovery, for routing traffic in Mesos.
* Add new boundPath client TLS module for per-service TLS authentication.
* Upgrade to Finagle 6.33, the latest and greatest in Finagle-based technology.

## 0.0.11

* TLS, for real this time.
* Configuration updates: config now includes a client section, where you can
  configure client-specific parameters.

## 0.0.10

* We now support end-to-end TLS! However, verification is currently limited to
  global certs. See  https://github.com/linkerd/linkerd/issues/64 for more on
  the upcoming roadmap.
* Prep work for "transparent TLS". Look for this in upcoming releases.
* Prep work for being able to generate Docker images from the repo, in service
  of a glorious containerized future.
* Dashboard improvements! Now harder, faster, better, and also stronger!

## 0.0.9

* Include ZooKeeper ServerSet support, for real this time.

## 0.0.8

* Big new feature alert! We now have Zookeeper ServerSet support.
* Server-side TLS support! Stay tuned for more security features coming in
  future releases...
* Added CONTRIBUTING.md with Contributor License Agreement. We are ready to
  receive your honorable pull requests!
* New `thriftMethodInDst` config option to allow for routing based on thrift
  method names.
* Admin port now configurable via an `admin/port` config parameters, for those
  of you who have Opinions About Ports.
* DTab explorer admin page now supports inspecting DTabs for all configured
  routers.
* New `/routers.json` endpoint with runtime router state.
* We now have a [slack channel](http://slack.linkerd.io)! Operators are
  standing by to field YOUR questions today.
* Admin site redesign to match [linkerd.io](https://linkerd.io/), now with
  favicon!

## 0.0.7

This is a big release! Get ready.

* Brand new name: :sunrise: linkerd :balloon:
* We're open source! This release is under Apache License v2.
* Tons of documentation on https://linkerd.io!
* This release adds config file support! You can express all your routing,
  listening, and protocol configuration needs in one convenient YAML file! See
  docs for how this works.

## 0.0.6

* Admin UI now features 25% more amazingness. :rainbow:
* Preliminary "pure" thrift support.
  * Default is framed transport with binary encoding; buffered transport also
    supported.
  * Out of the box, the router is configured to listen for thrift on port 4141
    (i.e. in addition to HTTP on port 4140), and forwards thrift calls to
    localhost:9998. This will almost definitely change in the future.
* Tons of performance tuning. We're benchmarking sub-1ms p99 request latency and
  40k+ qps throughput. Working on memory footprint reduction next.
* By popular demand, HTTP response code stats are now exported in metrics.json.
* Configurability still limited to what you can change in config.sh and disco/.
  Expect improvements here soon.

## 0.0.5

* Fancy Request Volume graph in the Admin page.
* Hide some internal interfaces from the Admin page.
* Modified interface labels to work in twitter-server's admin.

## 0.0.4

* Experimental Mux protocol support, for Advanced Users Only.
* New Admin UI that tries to not look like it was built by engineers.

## 0.0.3

* Using sophisticated shell script technology, we now ensure you have a
  sufficient Java version (we require JDK 8) before attempting to start the
  router.
* Upgrades to a newer version of the
  [Finagle](http://twitter.github.io/finagle/) library.
* More information added to HTTP tracing:
  * Host header
  * Transfer-Encoding header
* New configuration options for HTTP routing
  * Routing by URI can be disabled, which simplifies many common use-cases
  * Allow internal and external http service prefixes to be specified on the
    command-line
* Fixed the "downstream clients" admin interface

## 0.0.2

* Router start/stop commands now detect if the router is currently running,
  easily preventing a whole class of easily-preventable errors.
* Tarball permissions are fixed.
* New support for Consul-backed service discovery, if files aren't good enough
  for ya.

## 0.0.1

First release of the Buoyant Application Router.

* Complete with `router` script to start/stop/restart the router!
* Router is pre-configured with sane defaults for running locally.
* Filesystem-backed service discovery mechanism.<|MERGE_RESOLUTION|>--- conflicted
+++ resolved
@@ -1,11 +1,8 @@
 ## In the next release...
 
 * Upgrade to scala 2.12.
-<<<<<<< HEAD
+* Fix connection leak when retrying on responses with chunked bodies.
 * Add io.l5d.http.allSuccessful and io.l5d.h2.allSuccessful response classifiers.
-=======
-* Fix connection leak when retrying on responses with chunked bodies.
->>>>>>> 92036e4f
 
 ## 1.0.0 2017-04-24
 
