--- conflicted
+++ resolved
@@ -1,13 +1,10 @@
 ## x.x.x
 
 * Change default value of `attemptTTwitterUpgrade` to `false`
-<<<<<<< HEAD
-* Add `io.l5d.static` identifier
-=======
 * The `io.l5d.consul` and `io.l5d.k8s` namers are no longer experimental
 * Fix the `h2` protocol to gracefully handle connection loss and
   stream interruption.
->>>>>>> 9c6075de
+* Add `io.l5d.static` identifier
 
 ## 0.8.3
 
