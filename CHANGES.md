## X.X.X
* Enable namer zkLeader in namerd
* Add authentication support to marathon namer
<<<<<<< HEAD
* Add Const and Replace transformers.
=======
* Allow transformers to be applied to namers.
>>>>>>> c6c4aca3

## 0.8.2

* Consul namer can use `.local` to reference local agent's datacenter.
* Add an `ip` option to admin configuration so that access to the
  admin server may be constrained.
* Kubernetes integration:
  * Remove unused TLS options from the k8s storage plugin config.
  * Add k8s external namer for routing to k8s ingress services.
  * Improve error-handling behavior in k8s API clients.
* Support serving the namerd namer interface over TLS.
* Document namerd's HTTP API.
* Improve retry metrics to include a total counter of all retry requests.
* Fix a path-parsing bug in the io.l5d.path namer.
* Provide a default log4j configuration so that netty logging is managed properly.
* Improve HTTP server behavior with short-lived connections.
* Add `io.buoyant.rinet` namer which is like `inet` but with the order
  of host and port reversed
* The `netty4` HTTP engine now works with TLS, supporting configurable
  ciphers, backed by BoringSSL!
* Introduce experimental support for the `h2` protocol, supporting gRPC! :balloon:

## 0.8.1

* Fix missing data on the linkerd admin dashboard
* Allow a non-default port to be specified for the etcd storage plugin

## 0.8.0

* Allow routers to be configured with a list of identifiers.  If an identifier
  cannot assign a dest to a request, it falls back to the next one in the list.
  * **Breaking Change**: Identifier plugins must now return a
    `RequestIdentification` object.
* Consul improvements:
  * Improve performance by only watching services as necessary and tearing
    down watches when they are no longer needed.
  * Add `consistencyMode` option to `io.l5d.consul` namer
  * Add `readConsistencyMode` and `writeConsistencyMode` options to
    `io.l5d.consul` dtab storage
  * Consul Namerd/DtabStore: `failFast` and `failureAccrual` is now
    disabled by default but can be enabled with the `failFast` option
* Improve shutdown ordering to facilitate graceful shutdown.
  * Gracefully shutdown on SIGINT and SIGTERM.
* Require tracer configuration instead of falling back to
  defaults, reducing logging noise.
* **Breaking Change**: The `debugTrace` tracer configuration flag has been
  removed in favor of the `io.l5d.tracelog` telemeter.
* Add `io.l5d.header` identifier for naming requests based on an HTTP header
* Lowercase `Host` header value in `io.l5d.methodAndHost` identifier
* Introduce transformers for post-processing the set of addresses returned by
  an interpreter.
  * Add k8s transformers to support linkerd-to-linkerd deployments when linkerd
    is deployed as a k8s daemonset.
* Remove hop-by-hop headers for better HTTP proxy compliance


## 0.7.5

* Beautiful new linkerd docs!!! :heart_eyes: https://linkerd.io/config/0.7.5/linkerd
* HTTP response classifiers must not consider a request to be
  retryable when it has a chunked request body.
* Fix query paramater encoding when rewriting proxied requests
* Improve error handling and retry behavior of consul plugins.
* Add `useHealthCheck` parameter to Consul Namer #589
* The k8s namer will now resume watches if the connection is closed.
* Improved the performance of the namerd HTTP API.
* Configured namers are now available to other plugins
* `enableProbation` is now disabled by default on clients. It leads to
  unexpected behavior in environments that reuse IP:PORT pairs across
  services in a close time proximity.

## 0.7.4

* Dashboard: add toggling to the router clients to better handle large numbers of clients
* namerd HTTP API:
  * Add `resolve` endpoint
  * All endpoints return json
* Add `authority` metadata field to re-write HTTP host/:authority on demand
* Consul improvements:
  * Add `setHost` parameter for Consul CatalogNamer to set `authority` metadata
  * Add auth `token` parameter to Consul Namer & Dtab Store
  * Add `datacenter` parameter to Consul Dtab Store
* Add file-system based name interpreter.
* Path identifier should only parse as many segments as requested
* Introduce the _telemetry_ plugin subsystem to support arbitrary stats
  exporters and to eventually supplant the `tracers` subsystem.
* Add announcer support! linkerd can now announce to service discovery backends!
  * Add zk announcer.

## 0.7.3

* Allow protocol-specific parameters to be inherited on servers #561.
* Don't clear addr on k8s service deletion #567.
* Modify namerd's `/delegate` http endpoint to return bound names #569.
* Memoize status stats components #547.

## 0.7.2

* Add support for tags in the `io.l5d.consul` namer.
* Add an experimental `io.l5d.consul` storage backend for namerd.
* linkerd should use last known good data if it get errors from namerd.
* Fix exceptions when k8s namer encounters unexpected end of stream #551.
* Expose HTTP codec parameters as configuration options.
* Handle "too old" error when re-establishing Kubernetes watches.
* Improve Java compatibility for Namers plugins.

## 0.7.1

* Turn off HTTP decompression so that linkerd doesn't decompress and then
  recompress bodies.
* Various bug fixes in the dtab UI
* Optional dtab query parameter for selected Namerd HTTP Control API endpoints
* Fix an issue where streaming was unintentionally disabled
* Fix an issue with the io.l5d.serversets namer and residuals
* Add a `consume` option to the `io.l5d.path` identifier to strip off the path
  segments that it reads from the URI.
* Introduce a configurable Netty4 http implementation.

## 0.7.0

* New default JVM settings scale up with traffic levels.
  * `JVM_HEAP` is now deprecated, you can now separately set `JVM_HEAP_MIN` and
    `JVM_HEAP_MAX` but you shouldn't need to adjust them thanks to the new defaults.
* Overhaul HTTP headers:
  * `l5d-ctx` renamed to `l5d-ctx-trace`
  * `l5d-ctx-deadline` now propagates deadlines
  * `l5d-ctx-dtab` is now read, to replace `dtab-local` later.
  * `l5d-dtab` now honored as a replacement for `dtab-local` as
    specified by users.
  * `l5d-dst-*` no longer set on responses
* Fix graceful connection teardown on streaming HTTP responses #482.
* linkerd routers' `timeoutMs` configuration now applies on the
  server-side, so that the timeout acts as a global timeout rather
  than an individual request timeout.
* Binding cache size is now configurable in linkerd and namerd
* Use :: as the zk host delimiter in the zk leader namer
* Admin site/dashboard UI improvements:
  * The linkerd dtab UI now works correctly with the namerd interpreter
  * Added server success rate graphs to the dashboard, improved responsiveness
  * Added the ability to navigate to a specific router's dashboard
  * Standardized the look and feel of the admin pages

## 0.6.0

* Add zkLeader namer to allow discovery of services through ZooKeeper leader
  election.
* Add HTTP path request identifier, which builds destinations from a
  configurable number of HTTP URI path segments.
* **Breaking Change!** The path prefix `/#` now indicates that the path should
  be processed by a namer.  A namer matches a path starting with `/#/<prefix>`.
* **Breaking Change!** Rename many plugin kind names.
* **Breaking Change!** Experimental plugins now require the `experimental: true`
  property to be set.
* **Breaking Change!** Change the format for ZooKeeper hosts in the ZK storage
  config.

## 0.5.0

* Add a `debugTrace` parameter to the `tracers` config section, which enables
  printing all traces to the console.
* Add etcd backed dtab storage.
* Introduce a default HTTP response classifier so that 5XX responses
  are marked as failures.
* Add a `retries` client config section supporting configurable retry
  budgets and backoffs.
* Automatically retry certain types of failures, as determined by
  response classifiers.
* Remove TLS support from the k8s namer in favor of using `kubectl proxy` for
  securely communicating with the k8s cluster API.
* Add an `/admin/metrics/prometheus` stats endpoint.

## 0.4.0

* Add a `bindingTimeoutMs` router parameter to configure the maximum amount of
  time to spend binding a path.
* Add experimental support for storing dtabs in Kubernetes via the
  ThirdPartyResource API (which must be enabled in your cluster).
* **Breaking api change** in namerd: dtabs are now string-encoded
  rather than thrift-encoded.
* Add `/api/1/bind`, `/api/1/addr`, and `/api/1/delegate` HTTP APIs to namerd
  * Most HTTP APIs now support `?watch=true` for returning updates via a
    streaming response.
* Add ACL and authentication support to the ZooKeeper DtabStore.
* Support wildcards in dtabs!
* New linkerd dashboard is now enabled by default!! :chart_with_upwards_trend:

## 0.3.1

* Add beta version of linkerd dashboard version 2.0.  Try it out at
  `/dashboard` on the linkerd admin site. :chart_with_upwards_trend:
* Support Zipkin tracer configuration via config file, to enable automatic
  export of tracing data from linkerd to a Zipkin collector.
* namerd's HTTP dtab API now supports the HEAD and DELETE methods
* Tear-down address observations in namerd if a service is deleted

## 0.3.0

* Added :sparkles: namerd :sparkles: : a service for managing linkerd (and finagle)
  name delegation.
* **Breaking change** to configs: `httpUriInDst` is now specified under the
  `identifier` header (see linkerd/docs/config.md for add'l info)
* Add a `ttlMs` marathon namer config option to configure the polling
  timeout against the marathon API.
* Add a `enableProbation` config option for configuring a client's load balancer
  probation setting

## 0.2.1

* Configs may now include a `tracers` section with pluggable tracers (although
  we don't provide any out of the box just yet)
* `namers` configurations may now configure Namers or NameInterpreters
  to support richer namer behavior.
* Add a loadBalancer section to the client config where a load balancer can be
  specified and configured.  The load balancers that are currently supported are
  p2c, ewma, aperture, and heap.
* Add a config.json admin endpoint which re-serializes the parsed linkerd config.
* Add a `maxConcurrentRequests` config option to limit number of concurrent
  requests accepted by a server.
* Add a `hostConnectionPool` client config section to control the number of
  connections maintained to destination hosts.
* Add a `attemptTTwitterUpgrade` thrift client config option to control whether
  thrift protocol upgrade should be attempted.

## 0.2.0

* This release contains **breaking changes** to the configuration file format.
  linkerd config files are now a bit more explicit and less "magical",
  in the following ways:
  * Router configuration options can no longer be specified globally at the
    root level of the config file, but must be specified per-router.
  * All routers must now include a `servers` section; previously, a default
    server port would be used if none was provided.
* New `thriftProtocol` config option allows the thrift protocol to be
  specified. We currently support `binary` (default) and `compact`.
* Added traffic routing support for marathon apps with slashes in
  their ids.
* Resolved a browser-compatibility issue in the admin page for those not
  using the latest-and-greatest Chrome/Firefox/Safari.


## 0.1.0

* Introduce Marathon-backed service discovery, for routing traffic in Mesos.
* Add new boundPath client TLS module for per-service TLS authentication.
* Upgrade to Finagle 6.33, the latest and greatest in Finagle-based technology.

## 0.0.11

* TLS, for real this time.
* Configuration updates: config now includes a client section, where you can
  configure client-specific parameters.

## 0.0.10

* We now support end-to-end TLS! However, verification is currently limited to
  global certs. See  https://github.com/BuoyantIO/linkerd/issues/64 for more on
  the upcoming roadmap.
* Prep work for "transparent TLS". Look for this in upcoming releases.
* Prep work for being able to generate Docker images from the repo, in service
  of a glorious containerized future.
* Dashboard improvements! Now harder, faster, better, and also stronger!

## 0.0.9

* Include ZooKeeper ServerSet support, for real this time.

## 0.0.8

* Big new feature alert! We now have Zookeeper ServerSet support.
* Server-side TLS support! Stay tuned for more security features coming in
  future releases...
* Added CONTRIBUTING.md with Contributor License Agreement. We are ready to
  receive your honorable pull requests!
* New `thriftMethodInDst` config option to allow for routing based on thrift
  method names.
* Admin port now configurable via an `admin/port` config parameters, for those
  of you who have Opinions About Ports.
* DTab explorer admin page now supports inspecting DTabs for all configured
  routers.
* New `/routers.json` endpoint with runtime router state.
* We now have a [slack channel](http://slack.linkerd.io)! Operators are
  standing by to field YOUR questions today.
* Admin site redesign to match [linkerd.io](https://linkerd.io/), now with
  favicon!

## 0.0.7

This is a big release! Get ready.

* Brand new name: :sunrise: linkerd :balloon:
* We're open source! This release is under Apache License v2.
* Tons of documentation on https://linkerd.io!
* This release adds config file support! You can express all your routing,
  listening, and protocol configuration needs in one convenient YAML file! See
  docs for how this works.

## 0.0.6

* Admin UI now features 25% more amazingness. :rainbow:
* Preliminary "pure" thrift support.
  * Default is framed transport with binary encoding; buffered transport also
    supported.
  * Out of the box, the router is configured to listen for thrift on port 4141
    (i.e. in addition to HTTP on port 4140), and forwards thrift calls to
    localhost:9998. This will almost definitely change in the future.
* Tons of performance tuning. We're benchmarking sub-1ms p99 request latency and
  40k+ qps throughput. Working on memory footprint reduction next.
* By popular demand, HTTP response code stats are now exported in metrics.json.
* Configurability still limited to what you can change in config.sh and disco/.
  Expect improvements here soon.

## 0.0.5

* Fancy Request Volume graph in the Admin page.
* Hide some internal interfaces from the Admin page.
* Modified interface labels to work in twitter-server's admin.

## 0.0.4

* Experimental Mux protocol support, for Advanced Users Only.
* New Admin UI that tries to not look like it was built by engineers.

## 0.0.3

* Using sophisticated shell script technology, we now ensure you have a
  sufficient Java version (we require JDK 8) before attempting to start the
  router.
* Upgrades to a newer version of the
  [Finagle](http://twitter.github.io/finagle/) library.
* More information added to HTTP tracing:
  * Host header
  * Transfer-Encoding header
* New configuration options for HTTP routing
  * Routing by URI can be disabled, which simplifies many common use-cases
  * Allow internal and external http service prefixes to be specified on the
    command-line
* Fixed the "downstream clients" admin interface

## 0.0.2

* Router start/stop commands now detect if the router is currently running,
  easily preventing a whole class of easily-preventable errors.
* Tarball permissions are fixed.
* New support for Consul-backed service discovery, if files aren't good enough
  for ya.

## 0.0.1

First release of the Buoyant Application Router.

* Complete with `router` script to start/stop/restart the router!
* Router is pre-configured with sane defaults for running locally.
* Filesystem-backed service discovery mechanism.<|MERGE_RESOLUTION|>--- conflicted
+++ resolved
@@ -1,11 +1,8 @@
 ## X.X.X
 * Enable namer zkLeader in namerd
 * Add authentication support to marathon namer
-<<<<<<< HEAD
+* Allow transformers to be applied to namers.
 * Add Const and Replace transformers.
-=======
-* Allow transformers to be applied to namers.
->>>>>>> c6c4aca3
 
 ## 0.8.2
 
