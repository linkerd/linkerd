--- conflicted
+++ resolved
@@ -7,11 +7,8 @@
 * Add `useHealthCheck` option to marathon namer
 * Add experimental Apache Curator namer
 * Show transformers in the delegate UI
-<<<<<<< HEAD
+* Add `labelSelector` option to k8s and k8s.external namers.
 * Add `hostNetwork` option to k8s transformers to support CNI environments
-=======
-* Add `labelSelector` option to k8s and k8s.external namers.
->>>>>>> 3b4d28fd
 
 ## 0.8.2
 
