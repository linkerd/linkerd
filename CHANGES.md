## Upcoming Release

* Add `io.l5d.usage` telemeter for opt-in usage data collection
* Admin dashboard
  * Sorts clients and servers alphabetically
  * Displays routers in the order that they are defined
* Update Marathon namer to evaluate an app's running state
<<<<<<< HEAD
* Add `ignoreServiceAddress` option to `io.l5d.consul` namer
=======
* Add `roundRobin` as a load balancer option.
* Add the ability to route basted on the `dest` request header when using the
  TTwitter Thrift protocol
>>>>>>> 7cb01595

## 0.8.6 2017-01-19

* Add experimental StatsD telemeter
* Admin dashboard
  * Add a log of recent requests
  * Now works if served at a non-root url
* HTTP
  * Support the RFC 7329 `Forwarded` header
* HTTP/2
  * H2 clients now properly advertise support for the “http2” protocol over
    ALPN
* Introduce `io.buoyant.hostportPfx` and `io.buoyant.porthostPfx` namers for
  splitting port numbers out of hostnames
* Add the `io.l5d.rewrite` namer for arbitrary reordering of path segments
* Bug fixes:
  * Fix path identifier bug when slash precedes uri params
  * Fix subdomainOfPfx handling of hostnames with port numbers

## 0.8.5 2017-01-06

* Introduce the grpc-gen and grpc-runtime projects, enabling code
  generation of gRPC clients and servers for Finagle.
* Various bug fixes to the linkerd admin dashboard.
* The default docker images now use a 64 bit JVM.  A `-32b` docker image is
  also availble but does not support the boringssl TLS extensions required for
  ALPN, etc.
* Marathon:
  * Support "ip per task" feature
* Client failure accrual is now configurable via the `failureAccrual` parameter
* Add `io.l5d.namerd.http` interpreter which uses namerd's streaming HTTP api
* linkerd now writes the local dtab to the `l5d-ctx-dtab` header instead of
  `dtab-local`
* Transformers:
  * Transformers will now prepend a prefix to the id of the bound names they
    modify.
  * Fix localhost transformer when used on systems with unresolvable hostname.

## 0.8.4 2016-12-05

* Change default value of `attemptTTwitterUpgrade` to `false`
* The `io.l5d.consul` and `io.l5d.k8s` namers are no longer experimental 🎉
* H2 stabilization:
  * Fix the `h2` protocol to gracefully handle connection loss and
    stream interruption.
  * RFC-compliant handling of connection-specific headers.
  * Routing failures are now surfaced as REFUSED_STREAM resets.
* Add per-logical-destination stats to each concrete client.
* Add `io.l5d.static` identifier

## 0.8.3 2016-11-07

* Make several namers available to namerd that were missing
* Fix crash when viewing the dtab playground
* Announce to all routable addresses when announcing 0.0.0.0
* Add experimental Apache Curator namer
* Marathon:
  * Add authentication support to marathon namer
  * Add `useHealthCheck` option to marathon namer
* Transformers:
  * Allow transformers to be applied to namers
  * Add Const and Replace transformers
  * Show transformers in the delegate UI
* Kubernetes:
  * Add `labelSelector` option to k8s and k8s.external namers
  * Add `hostNetwork` option to k8s transformers to support CNI environments

## 0.8.2 2016-10-17

* Consul namer can use `.local` to reference local agent's datacenter.
* Add an `ip` option to admin configuration so that access to the
  admin server may be constrained.
* Kubernetes integration:
  * Remove unused TLS options from the k8s storage plugin config.
  * Add k8s external namer for routing to k8s ingress services.
  * Improve error-handling behavior in k8s API clients.
* Support serving the namerd namer interface over TLS.
* Document namerd's HTTP API.
* Improve retry metrics to include a total counter of all retry requests.
* Fix a path-parsing bug in the io.l5d.path namer.
* Provide a default log4j configuration so that netty logging is managed properly.
* Improve HTTP server behavior with short-lived connections.
* Add `io.buoyant.rinet` namer which is like `inet` but with the order
  of host and port reversed
* The `netty4` HTTP engine now works with TLS, supporting configurable
  ciphers, backed by BoringSSL!
* Introduce experimental support for the `h2` protocol, supporting gRPC! :balloon:

## 0.8.1 2016-09-21

* Fix missing data on the linkerd admin dashboard
* Allow a non-default port to be specified for the etcd storage plugin

## 0.8.0 2016-09-20

* Allow routers to be configured with a list of identifiers.  If an identifier
  cannot assign a dest to a request, it falls back to the next one in the list.
  * **Breaking Change**: Identifier plugins must now return a
    `RequestIdentification` object.
* Consul improvements:
  * Improve performance by only watching services as necessary and tearing
    down watches when they are no longer needed.
  * Add `consistencyMode` option to `io.l5d.consul` namer
  * Add `readConsistencyMode` and `writeConsistencyMode` options to
    `io.l5d.consul` dtab storage
  * Consul Namerd/DtabStore: `failFast` and `failureAccrual` is now
    disabled by default but can be enabled with the `failFast` option
* Improve shutdown ordering to facilitate graceful shutdown.
  * Gracefully shutdown on SIGINT and SIGTERM.
* Require tracer configuration instead of falling back to
  defaults, reducing logging noise.
* **Breaking Change**: The `debugTrace` tracer configuration flag has been
  removed in favor of the `io.l5d.tracelog` telemeter.
* Add `io.l5d.header` identifier for naming requests based on an HTTP header
* Lowercase `Host` header value in `io.l5d.methodAndHost` identifier
* Introduce transformers for post-processing the set of addresses returned by
  an interpreter.
  * Add k8s transformers to support linkerd-to-linkerd deployments when linkerd
    is deployed as a k8s daemonset.
* Remove hop-by-hop headers for better HTTP proxy compliance


## 0.7.5

* Beautiful new linkerd docs!!! :heart_eyes: https://linkerd.io/config/0.7.5/linkerd
* HTTP response classifiers must not consider a request to be
  retryable when it has a chunked request body.
* Fix query paramater encoding when rewriting proxied requests
* Improve error handling and retry behavior of consul plugins.
* Add `useHealthCheck` parameter to Consul Namer #589
* The k8s namer will now resume watches if the connection is closed.
* Improved the performance of the namerd HTTP API.
* Configured namers are now available to other plugins
* `enableProbation` is now disabled by default on clients. It leads to
  unexpected behavior in environments that reuse IP:PORT pairs across
  services in a close time proximity.

## 0.7.4

* Dashboard: add toggling to the router clients to better handle large numbers of clients
* namerd HTTP API:
  * Add `resolve` endpoint
  * All endpoints return json
* Add `authority` metadata field to re-write HTTP host/:authority on demand
* Consul improvements:
  * Add `setHost` parameter for Consul CatalogNamer to set `authority` metadata
  * Add auth `token` parameter to Consul Namer & Dtab Store
  * Add `datacenter` parameter to Consul Dtab Store
* Add file-system based name interpreter.
* Path identifier should only parse as many segments as requested
* Introduce the _telemetry_ plugin subsystem to support arbitrary stats
  exporters and to eventually supplant the `tracers` subsystem.
* Add announcer support! linkerd can now announce to service discovery backends!
  * Add zk announcer.

## 0.7.3

* Allow protocol-specific parameters to be inherited on servers #561.
* Don't clear addr on k8s service deletion #567.
* Modify namerd's `/delegate` http endpoint to return bound names #569.
* Memoize status stats components #547.

## 0.7.2

* Add support for tags in the `io.l5d.consul` namer.
* Add an experimental `io.l5d.consul` storage backend for namerd.
* linkerd should use last known good data if it get errors from namerd.
* Fix exceptions when k8s namer encounters unexpected end of stream #551.
* Expose HTTP codec parameters as configuration options.
* Handle "too old" error when re-establishing Kubernetes watches.
* Improve Java compatibility for Namers plugins.

## 0.7.1

* Turn off HTTP decompression so that linkerd doesn't decompress and then
  recompress bodies.
* Various bug fixes in the dtab UI
* Optional dtab query parameter for selected Namerd HTTP Control API endpoints
* Fix an issue where streaming was unintentionally disabled
* Fix an issue with the io.l5d.serversets namer and residuals
* Add a `consume` option to the `io.l5d.path` identifier to strip off the path
  segments that it reads from the URI.
* Introduce a configurable Netty4 http implementation.

## 0.7.0

* New default JVM settings scale up with traffic levels.
  * `JVM_HEAP` is now deprecated, you can now separately set `JVM_HEAP_MIN` and
    `JVM_HEAP_MAX` but you shouldn't need to adjust them thanks to the new defaults.
* Overhaul HTTP headers:
  * `l5d-ctx` renamed to `l5d-ctx-trace`
  * `l5d-ctx-deadline` now propagates deadlines
  * `l5d-ctx-dtab` is now read, to replace `dtab-local` later.
  * `l5d-dtab` now honored as a replacement for `dtab-local` as
    specified by users.
  * `l5d-dst-*` no longer set on responses
* Fix graceful connection teardown on streaming HTTP responses #482.
* linkerd routers' `timeoutMs` configuration now applies on the
  server-side, so that the timeout acts as a global timeout rather
  than an individual request timeout.
* Binding cache size is now configurable in linkerd and namerd
* Use :: as the zk host delimiter in the zk leader namer
* Admin site/dashboard UI improvements:
  * The linkerd dtab UI now works correctly with the namerd interpreter
  * Added server success rate graphs to the dashboard, improved responsiveness
  * Added the ability to navigate to a specific router's dashboard
  * Standardized the look and feel of the admin pages

## 0.6.0

* Add zkLeader namer to allow discovery of services through ZooKeeper leader
  election.
* Add HTTP path request identifier, which builds destinations from a
  configurable number of HTTP URI path segments.
* **Breaking Change!** The path prefix `/#` now indicates that the path should
  be processed by a namer.  A namer matches a path starting with `/#/<prefix>`.
* **Breaking Change!** Rename many plugin kind names.
* **Breaking Change!** Experimental plugins now require the `experimental: true`
  property to be set.
* **Breaking Change!** Change the format for ZooKeeper hosts in the ZK storage
  config.

## 0.5.0

* Add a `debugTrace` parameter to the `tracers` config section, which enables
  printing all traces to the console.
* Add etcd backed dtab storage.
* Introduce a default HTTP response classifier so that 5XX responses
  are marked as failures.
* Add a `retries` client config section supporting configurable retry
  budgets and backoffs.
* Automatically retry certain types of failures, as determined by
  response classifiers.
* Remove TLS support from the k8s namer in favor of using `kubectl proxy` for
  securely communicating with the k8s cluster API.
* Add an `/admin/metrics/prometheus` stats endpoint.

## 0.4.0

* Add a `bindingTimeoutMs` router parameter to configure the maximum amount of
  time to spend binding a path.
* Add experimental support for storing dtabs in Kubernetes via the
  ThirdPartyResource API (which must be enabled in your cluster).
* **Breaking api change** in namerd: dtabs are now string-encoded
  rather than thrift-encoded.
* Add `/api/1/bind`, `/api/1/addr`, and `/api/1/delegate` HTTP APIs to namerd
  * Most HTTP APIs now support `?watch=true` for returning updates via a
    streaming response.
* Add ACL and authentication support to the ZooKeeper DtabStore.
* Support wildcards in dtabs!
* New linkerd dashboard is now enabled by default!! :chart_with_upwards_trend:

## 0.3.1

* Add beta version of linkerd dashboard version 2.0.  Try it out at
  `/dashboard` on the linkerd admin site. :chart_with_upwards_trend:
* Support Zipkin tracer configuration via config file, to enable automatic
  export of tracing data from linkerd to a Zipkin collector.
* namerd's HTTP dtab API now supports the HEAD and DELETE methods
* Tear-down address observations in namerd if a service is deleted

## 0.3.0

* Added :sparkles: namerd :sparkles: : a service for managing linkerd (and finagle)
  name delegation.
* **Breaking change** to configs: `httpUriInDst` is now specified under the
  `identifier` header (see linkerd/docs/config.md for add'l info)
* Add a `ttlMs` marathon namer config option to configure the polling
  timeout against the marathon API.
* Add a `enableProbation` config option for configuring a client's load balancer
  probation setting

## 0.2.1

* Configs may now include a `tracers` section with pluggable tracers (although
  we don't provide any out of the box just yet)
* `namers` configurations may now configure Namers or NameInterpreters
  to support richer namer behavior.
* Add a loadBalancer section to the client config where a load balancer can be
  specified and configured.  The load balancers that are currently supported are
  p2c, ewma, aperture, and heap.
* Add a config.json admin endpoint which re-serializes the parsed linkerd config.
* Add a `maxConcurrentRequests` config option to limit number of concurrent
  requests accepted by a server.
* Add a `hostConnectionPool` client config section to control the number of
  connections maintained to destination hosts.
* Add a `attemptTTwitterUpgrade` thrift client config option to control whether
  thrift protocol upgrade should be attempted.

## 0.2.0

* This release contains **breaking changes** to the configuration file format.
  linkerd config files are now a bit more explicit and less "magical",
  in the following ways:
  * Router configuration options can no longer be specified globally at the
    root level of the config file, but must be specified per-router.
  * All routers must now include a `servers` section; previously, a default
    server port would be used if none was provided.
* New `thriftProtocol` config option allows the thrift protocol to be
  specified. We currently support `binary` (default) and `compact`.
* Added traffic routing support for marathon apps with slashes in
  their ids.
* Resolved a browser-compatibility issue in the admin page for those not
  using the latest-and-greatest Chrome/Firefox/Safari.


## 0.1.0

* Introduce Marathon-backed service discovery, for routing traffic in Mesos.
* Add new boundPath client TLS module for per-service TLS authentication.
* Upgrade to Finagle 6.33, the latest and greatest in Finagle-based technology.

## 0.0.11

* TLS, for real this time.
* Configuration updates: config now includes a client section, where you can
  configure client-specific parameters.

## 0.0.10

* We now support end-to-end TLS! However, verification is currently limited to
  global certs. See  https://github.com/linkerd/linkerd/issues/64 for more on
  the upcoming roadmap.
* Prep work for "transparent TLS". Look for this in upcoming releases.
* Prep work for being able to generate Docker images from the repo, in service
  of a glorious containerized future.
* Dashboard improvements! Now harder, faster, better, and also stronger!

## 0.0.9

* Include ZooKeeper ServerSet support, for real this time.

## 0.0.8

* Big new feature alert! We now have Zookeeper ServerSet support.
* Server-side TLS support! Stay tuned for more security features coming in
  future releases...
* Added CONTRIBUTING.md with Contributor License Agreement. We are ready to
  receive your honorable pull requests!
* New `thriftMethodInDst` config option to allow for routing based on thrift
  method names.
* Admin port now configurable via an `admin/port` config parameters, for those
  of you who have Opinions About Ports.
* DTab explorer admin page now supports inspecting DTabs for all configured
  routers.
* New `/routers.json` endpoint with runtime router state.
* We now have a [slack channel](http://slack.linkerd.io)! Operators are
  standing by to field YOUR questions today.
* Admin site redesign to match [linkerd.io](https://linkerd.io/), now with
  favicon!

## 0.0.7

This is a big release! Get ready.

* Brand new name: :sunrise: linkerd :balloon:
* We're open source! This release is under Apache License v2.
* Tons of documentation on https://linkerd.io!
* This release adds config file support! You can express all your routing,
  listening, and protocol configuration needs in one convenient YAML file! See
  docs for how this works.

## 0.0.6

* Admin UI now features 25% more amazingness. :rainbow:
* Preliminary "pure" thrift support.
  * Default is framed transport with binary encoding; buffered transport also
    supported.
  * Out of the box, the router is configured to listen for thrift on port 4141
    (i.e. in addition to HTTP on port 4140), and forwards thrift calls to
    localhost:9998. This will almost definitely change in the future.
* Tons of performance tuning. We're benchmarking sub-1ms p99 request latency and
  40k+ qps throughput. Working on memory footprint reduction next.
* By popular demand, HTTP response code stats are now exported in metrics.json.
* Configurability still limited to what you can change in config.sh and disco/.
  Expect improvements here soon.

## 0.0.5

* Fancy Request Volume graph in the Admin page.
* Hide some internal interfaces from the Admin page.
* Modified interface labels to work in twitter-server's admin.

## 0.0.4

* Experimental Mux protocol support, for Advanced Users Only.
* New Admin UI that tries to not look like it was built by engineers.

## 0.0.3

* Using sophisticated shell script technology, we now ensure you have a
  sufficient Java version (we require JDK 8) before attempting to start the
  router.
* Upgrades to a newer version of the
  [Finagle](http://twitter.github.io/finagle/) library.
* More information added to HTTP tracing:
  * Host header
  * Transfer-Encoding header
* New configuration options for HTTP routing
  * Routing by URI can be disabled, which simplifies many common use-cases
  * Allow internal and external http service prefixes to be specified on the
    command-line
* Fixed the "downstream clients" admin interface

## 0.0.2

* Router start/stop commands now detect if the router is currently running,
  easily preventing a whole class of easily-preventable errors.
* Tarball permissions are fixed.
* New support for Consul-backed service discovery, if files aren't good enough
  for ya.

## 0.0.1

First release of the Buoyant Application Router.

* Complete with `router` script to start/stop/restart the router!
* Router is pre-configured with sane defaults for running locally.
* Filesystem-backed service discovery mechanism.<|MERGE_RESOLUTION|>--- conflicted
+++ resolved
@@ -5,13 +5,10 @@
   * Sorts clients and servers alphabetically
   * Displays routers in the order that they are defined
 * Update Marathon namer to evaluate an app's running state
-<<<<<<< HEAD
-* Add `ignoreServiceAddress` option to `io.l5d.consul` namer
-=======
 * Add `roundRobin` as a load balancer option.
 * Add the ability to route basted on the `dest` request header when using the
   TTwitter Thrift protocol
->>>>>>> 7cb01595
+* Add `ignoreServiceAddress` option to `io.l5d.consul` namer
 
 ## 0.8.6 2017-01-19
 
