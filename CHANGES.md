## In the next release...

* Upgrade to scala 2.12.
* Fix connection leak when retrying on responses with chunked bodies.
<<<<<<< HEAD
* Expire idle services and clients.
=======
* Add io.l5d.http.allSuccessful and io.l5d.h2.allSuccessful response classifiers.
* Fail on duplicate config file properties instead of silently taking the last
  value.
>>>>>>> b1ae4165

## 1.0.0 2017-04-24

* Configuration:
  * Add support for per-client configuration.
  * Add support for per-service configuration.
  * Simplify TLS configuration.
  * Split the timeoutMs router option into a requestAttemptTimeoutMs client option
    and a totalTimeoutMs service option.
  * Rename the "dst/path" metrics scope to "service".
  * Rename the "dst/id" metrics scope to "client".
  * Rename the "namer.path" trace annotation to "service".
  * Rename the "dst.id" trace annotation to "client".
  * Rename the "dst.path" trace annotation to "residual".
  * Rename the "l5d-dst-logical" HTTP and H2 headers to "l5d-dst-service".
  * Rename the "l5d-dst-concrete" HTTP and H2 headers to "l5d-dst-client".
  * Rename the "srv" metrics scope to "server".
  * Encode retryability on HTTP responses in the `l5d-retryable` header.
  * Rename http response classifiers to be protocol specific:
    * The `io.l5d.nonRetryable5XX` id has been renamed to `io.l5d.http.nonRetryable5XX`.
    * The `io.l5d.retryableRead5XX` id has been renamed to `io.l5d.http.retryableRead5XX`.
    * The `io.l5d.retryableIdempotent5XX` id has been renamed to `io.l5d.http.retryableIdempotent5XX`.
  * Refactor http and h2 identifiers for consistency:
    * The `io.l5d.headerToken` id has been renamed to `io.l5d.header.token`.
    * The `io.l5d.headerPath` id has been renamed to `io.l5d.header.path`.
    * The `io.l5d.h2.ingress` id has been renamed to `io.l5d.ingress`.
    * The `io.l5d.http.ingress` id has been renamed to `io.l5d.ingress`.
* The following plugins are no longer experimental:
  * Marathon namer
  * Consul dtab store
  * K8s dtab store
  * Zk dtab store
* Fix h2 memory leak in Netty4DispatcherBase.
* Greatly reduced docker image size.
* Add `io.l5d.influxdb` LINE telemeter.
* Experimental ThriftMux protocol support.
* Automatically upgrade all HTTP/1.0 messages to HTTP/1.1.
* Allow dtab fallback when consul returns an empty address set.
* Fixed k8s namer to handle null endpoint subsets.
* Add support for Marathon HTTP basic authentication,

## 0.9.1 2017-03-15

* Admin dashboard:
  * Fix display issues for long dtabs in the namerd tab.
  * Indicate the primary path in the dtab tab.
  * Add `tree` and `q` params to /admin/metrics.json.
* Kubernetes:
  * Allow k8s namer to accept port numbers.
  * Make k8s namer case insensitive.
  * Add k8s ingress identifiers to allow linkerd to act as an ingress controller.
* Fix TTwitter thrift protocol upgrade bug.
* Rewrite Location & Refresh HTTP response headers when Linkerd
  rewrites request Host header.
* Increase default binding cache size to reduce connection churn.
* Fetch correct protoc version on demand.
* Introduce the `io.l5d.mesh` linkerd interpreter and namerd iface. The mesh
  iface exposes a gRPC API that can be used for multiplexed, streaming updates.
  (*Experimental*)

## 0.9.0 2017-02-22

* Admin dashboard:
  * Add retries stat, retry budget bar, and client pool bar.
  * Add colored border to clients to make them easier to distinguish.
  * Sorts clients and servers alphabetically.
  * Displays routers in the order that they are defined.
  * Namerd Admin now works with Dtabs of arbitrary size.
* Naming and Routing:
  * Rename `baseDtab` router property to `dtab`.
  * Change the default `dstPrefix` from the protocol name to `/svc`.
  * Change the default HTTP identifier to the `io.l5d.header.token` identifier.
  * Add the ability to route basted on the `dest` request header when using the
    TTwitter Thrift protocol.
* Metrics and Tracing:
  * Remove `io.l5d.commonMetrics` telemeter.
  * Add `io.l5d.prometheus` telemeter.
  * Remove the `tracers` router config in favor of the `io.l5d.zipkin` telemeter.
  * Add opt-out usage data collection.
* Namers:
  * Update Marathon namer to evaluate an app's running state.
  * Add `preferServiceAddress` option to `io.l5d.consul` namer
  * Make `io.l5d.consul` case-insensitive
* Add `roundRobin` as a load balancer option.
* Add the `clearContext` server configuration option.
* Fix query parameter decoding when rewriting proxied requests

## 0.8.6 2017-01-19

* Add experimental StatsD telemeter
* Admin dashboard
  * Add a log of recent requests
  * Now works if served at a non-root url
* HTTP
  * Support the RFC 7329 `Forwarded` header
* HTTP/2
  * H2 clients now properly advertise support for the “http2” protocol over
    ALPN
* Introduce `io.buoyant.hostportPfx` and `io.buoyant.porthostPfx` namers for
  splitting port numbers out of hostnames
* Add the `io.l5d.rewrite` namer for arbitrary reordering of path segments
* Bug fixes:
  * Fix path identifier bug when slash precedes uri params
  * Fix subdomainOfPfx handling of hostnames with port numbers

## 0.8.5 2017-01-06

* Introduce the grpc-gen and grpc-runtime projects, enabling code
  generation of gRPC clients and servers for Finagle.
* Various bug fixes to the linkerd admin dashboard.
* The default docker images now use a 64 bit JVM.  A `-32b` docker image is
  also availble but does not support the boringssl TLS extensions required for
  ALPN, etc.
* Marathon:
  * Support "ip per task" feature
* Client failure accrual is now configurable via the `failureAccrual` parameter
* Add `io.l5d.namerd.http` interpreter which uses namerd's streaming HTTP api
* linkerd now writes the local dtab to the `l5d-ctx-dtab` header instead of
  `dtab-local`
* Transformers:
  * Transformers will now prepend a prefix to the id of the bound names they
    modify.
  * Fix localhost transformer when used on systems with unresolvable hostname.

## 0.8.4 2016-12-05

* Change default value of `attemptTTwitterUpgrade` to `false`
* The `io.l5d.consul` and `io.l5d.k8s` namers are no longer experimental 🎉
* H2 stabilization:
  * Fix the `h2` protocol to gracefully handle connection loss and
    stream interruption.
  * RFC-compliant handling of connection-specific headers.
  * Routing failures are now surfaced as REFUSED_STREAM resets.
* Add per-logical-destination stats to each concrete client.
* Add `io.l5d.static` identifier

## 0.8.3 2016-11-07

* Make several namers available to namerd that were missing
* Fix crash when viewing the dtab playground
* Announce to all routable addresses when announcing 0.0.0.0
* Add experimental Apache Curator namer
* Marathon:
  * Add authentication support to marathon namer
  * Add `useHealthCheck` option to marathon namer
* Transformers:
  * Allow transformers to be applied to namers
  * Add Const and Replace transformers
  * Show transformers in the delegate UI
* Kubernetes:
  * Add `labelSelector` option to k8s and k8s.external namers
  * Add `hostNetwork` option to k8s transformers to support CNI environments

## 0.8.2 2016-10-17

* Consul namer can use `.local` to reference local agent's datacenter.
* Add an `ip` option to admin configuration so that access to the
  admin server may be constrained.
* Kubernetes integration:
  * Remove unused TLS options from the k8s storage plugin config.
  * Add k8s external namer for routing to k8s ingress services.
  * Improve error-handling behavior in k8s API clients.
* Support serving the namerd namer interface over TLS.
* Document namerd's HTTP API.
* Improve retry metrics to include a total counter of all retry requests.
* Fix a path-parsing bug in the io.l5d.path namer.
* Provide a default log4j configuration so that netty logging is managed properly.
* Improve HTTP server behavior with short-lived connections.
* Add `io.buoyant.rinet` namer which is like `inet` but with the order
  of host and port reversed
* The `netty4` HTTP engine now works with TLS, supporting configurable
  ciphers, backed by BoringSSL!
* Introduce experimental support for the `h2` protocol, supporting gRPC! :balloon:

## 0.8.1 2016-09-21

* Fix missing data on the linkerd admin dashboard
* Allow a non-default port to be specified for the etcd storage plugin

## 0.8.0 2016-09-20

* Allow routers to be configured with a list of identifiers.  If an identifier
  cannot assign a dest to a request, it falls back to the next one in the list.
  * **Breaking Change**: Identifier plugins must now return a
    `RequestIdentification` object.
* Consul improvements:
  * Improve performance by only watching services as necessary and tearing
    down watches when they are no longer needed.
  * Add `consistencyMode` option to `io.l5d.consul` namer
  * Add `readConsistencyMode` and `writeConsistencyMode` options to
    `io.l5d.consul` dtab storage
  * Consul Namerd/DtabStore: `failFast` and `failureAccrual` is now
    disabled by default but can be enabled with the `failFast` option
* Improve shutdown ordering to facilitate graceful shutdown.
  * Gracefully shutdown on SIGINT and SIGTERM.
* Require tracer configuration instead of falling back to
  defaults, reducing logging noise.
* **Breaking Change**: The `debugTrace` tracer configuration flag has been
  removed in favor of the `io.l5d.tracelog` telemeter.
* Add `io.l5d.header` identifier for naming requests based on an HTTP header
* Lowercase `Host` header value in `io.l5d.methodAndHost` identifier
* Introduce transformers for post-processing the set of addresses returned by
  an interpreter.
  * Add k8s transformers to support linkerd-to-linkerd deployments when linkerd
    is deployed as a k8s daemonset.
* Remove hop-by-hop headers for better HTTP proxy compliance


## 0.7.5

* Beautiful new linkerd docs!!! :heart_eyes: https://linkerd.io/config/0.7.5/linkerd
* HTTP response classifiers must not consider a request to be
  retryable when it has a chunked request body.
* Fix query paramater encoding when rewriting proxied requests
* Improve error handling and retry behavior of consul plugins.
* Add `useHealthCheck` parameter to Consul Namer #589
* The k8s namer will now resume watches if the connection is closed.
* Improved the performance of the namerd HTTP API.
* Configured namers are now available to other plugins
* `enableProbation` is now disabled by default on clients. It leads to
  unexpected behavior in environments that reuse IP:PORT pairs across
  services in a close time proximity.

## 0.7.4

* Dashboard: add toggling to the router clients to better handle large numbers of clients
* namerd HTTP API:
  * Add `resolve` endpoint
  * All endpoints return json
* Add `authority` metadata field to re-write HTTP host/:authority on demand
* Consul improvements:
  * Add `setHost` parameter for Consul CatalogNamer to set `authority` metadata
  * Add auth `token` parameter to Consul Namer & Dtab Store
  * Add `datacenter` parameter to Consul Dtab Store
* Add file-system based name interpreter.
* Path identifier should only parse as many segments as requested
* Introduce the _telemetry_ plugin subsystem to support arbitrary stats
  exporters and to eventually supplant the `tracers` subsystem.
* Add announcer support! linkerd can now announce to service discovery backends!
  * Add zk announcer.

## 0.7.3

* Allow protocol-specific parameters to be inherited on servers #561.
* Don't clear addr on k8s service deletion #567.
* Modify namerd's `/delegate` http endpoint to return bound names #569.
* Memoize status stats components #547.

## 0.7.2

* Add support for tags in the `io.l5d.consul` namer.
* Add an experimental `io.l5d.consul` storage backend for namerd.
* linkerd should use last known good data if it get errors from namerd.
* Fix exceptions when k8s namer encounters unexpected end of stream #551.
* Expose HTTP codec parameters as configuration options.
* Handle "too old" error when re-establishing Kubernetes watches.
* Improve Java compatibility for Namers plugins.

## 0.7.1

* Turn off HTTP decompression so that linkerd doesn't decompress and then
  recompress bodies.
* Various bug fixes in the dtab UI
* Optional dtab query parameter for selected Namerd HTTP Control API endpoints
* Fix an issue where streaming was unintentionally disabled
* Fix an issue with the io.l5d.serversets namer and residuals
* Add a `consume` option to the `io.l5d.path` identifier to strip off the path
  segments that it reads from the URI.
* Introduce a configurable Netty4 http implementation.

## 0.7.0

* New default JVM settings scale up with traffic levels.
  * `JVM_HEAP` is now deprecated, you can now separately set `JVM_HEAP_MIN` and
    `JVM_HEAP_MAX` but you shouldn't need to adjust them thanks to the new defaults.
* Overhaul HTTP headers:
  * `l5d-ctx` renamed to `l5d-ctx-trace`
  * `l5d-ctx-deadline` now propagates deadlines
  * `l5d-ctx-dtab` is now read, to replace `dtab-local` later.
  * `l5d-dtab` now honored as a replacement for `dtab-local` as
    specified by users.
  * `l5d-dst-*` no longer set on responses
* Fix graceful connection teardown on streaming HTTP responses #482.
* linkerd routers' `timeoutMs` configuration now applies on the
  server-side, so that the timeout acts as a global timeout rather
  than an individual request timeout.
* Binding cache size is now configurable in linkerd and namerd
* Use :: as the zk host delimiter in the zk leader namer
* Admin site/dashboard UI improvements:
  * The linkerd dtab UI now works correctly with the namerd interpreter
  * Added server success rate graphs to the dashboard, improved responsiveness
  * Added the ability to navigate to a specific router's dashboard
  * Standardized the look and feel of the admin pages

## 0.6.0

* Add zkLeader namer to allow discovery of services through ZooKeeper leader
  election.
* Add HTTP path request identifier, which builds destinations from a
  configurable number of HTTP URI path segments.
* **Breaking Change!** The path prefix `/#` now indicates that the path should
  be processed by a namer.  A namer matches a path starting with `/#/<prefix>`.
* **Breaking Change!** Rename many plugin kind names.
* **Breaking Change!** Experimental plugins now require the `experimental: true`
  property to be set.
* **Breaking Change!** Change the format for ZooKeeper hosts in the ZK storage
  config.

## 0.5.0

* Add a `debugTrace` parameter to the `tracers` config section, which enables
  printing all traces to the console.
* Add etcd backed dtab storage.
* Introduce a default HTTP response classifier so that 5XX responses
  are marked as failures.
* Add a `retries` client config section supporting configurable retry
  budgets and backoffs.
* Automatically retry certain types of failures, as determined by
  response classifiers.
* Remove TLS support from the k8s namer in favor of using `kubectl proxy` for
  securely communicating with the k8s cluster API.
* Add an `/admin/metrics/prometheus` stats endpoint.

## 0.4.0

* Add a `bindingTimeoutMs` router parameter to configure the maximum amount of
  time to spend binding a path.
* Add experimental support for storing dtabs in Kubernetes via the
  ThirdPartyResource API (which must be enabled in your cluster).
* **Breaking api change** in namerd: dtabs are now string-encoded
  rather than thrift-encoded.
* Add `/api/1/bind`, `/api/1/addr`, and `/api/1/delegate` HTTP APIs to namerd
  * Most HTTP APIs now support `?watch=true` for returning updates via a
    streaming response.
* Add ACL and authentication support to the ZooKeeper DtabStore.
* Support wildcards in dtabs!
* New linkerd dashboard is now enabled by default!! :chart_with_upwards_trend:

## 0.3.1

* Add beta version of linkerd dashboard version 2.0.  Try it out at
  `/dashboard` on the linkerd admin site. :chart_with_upwards_trend:
* Support Zipkin tracer configuration via config file, to enable automatic
  export of tracing data from linkerd to a Zipkin collector.
* namerd's HTTP dtab API now supports the HEAD and DELETE methods
* Tear-down address observations in namerd if a service is deleted

## 0.3.0

* Added :sparkles: namerd :sparkles: : a service for managing linkerd (and finagle)
  name delegation.
* **Breaking change** to configs: `httpUriInDst` is now specified under the
  `identifier` header (see linkerd/docs/config.md for add'l info)
* Add a `ttlMs` marathon namer config option to configure the polling
  timeout against the marathon API.
* Add a `enableProbation` config option for configuring a client's load balancer
  probation setting

## 0.2.1

* Configs may now include a `tracers` section with pluggable tracers (although
  we don't provide any out of the box just yet)
* `namers` configurations may now configure Namers or NameInterpreters
  to support richer namer behavior.
* Add a loadBalancer section to the client config where a load balancer can be
  specified and configured.  The load balancers that are currently supported are
  p2c, ewma, aperture, and heap.
* Add a config.json admin endpoint which re-serializes the parsed linkerd config.
* Add a `maxConcurrentRequests` config option to limit number of concurrent
  requests accepted by a server.
* Add a `hostConnectionPool` client config section to control the number of
  connections maintained to destination hosts.
* Add a `attemptTTwitterUpgrade` thrift client config option to control whether
  thrift protocol upgrade should be attempted.

## 0.2.0

* This release contains **breaking changes** to the configuration file format.
  linkerd config files are now a bit more explicit and less "magical",
  in the following ways:
  * Router configuration options can no longer be specified globally at the
    root level of the config file, but must be specified per-router.
  * All routers must now include a `servers` section; previously, a default
    server port would be used if none was provided.
* New `thriftProtocol` config option allows the thrift protocol to be
  specified. We currently support `binary` (default) and `compact`.
* Added traffic routing support for marathon apps with slashes in
  their ids.
* Resolved a browser-compatibility issue in the admin page for those not
  using the latest-and-greatest Chrome/Firefox/Safari.


## 0.1.0

* Introduce Marathon-backed service discovery, for routing traffic in Mesos.
* Add new boundPath client TLS module for per-service TLS authentication.
* Upgrade to Finagle 6.33, the latest and greatest in Finagle-based technology.

## 0.0.11

* TLS, for real this time.
* Configuration updates: config now includes a client section, where you can
  configure client-specific parameters.

## 0.0.10

* We now support end-to-end TLS! However, verification is currently limited to
  global certs. See  https://github.com/linkerd/linkerd/issues/64 for more on
  the upcoming roadmap.
* Prep work for "transparent TLS". Look for this in upcoming releases.
* Prep work for being able to generate Docker images from the repo, in service
  of a glorious containerized future.
* Dashboard improvements! Now harder, faster, better, and also stronger!

## 0.0.9

* Include ZooKeeper ServerSet support, for real this time.

## 0.0.8

* Big new feature alert! We now have Zookeeper ServerSet support.
* Server-side TLS support! Stay tuned for more security features coming in
  future releases...
* Added CONTRIBUTING.md with Contributor License Agreement. We are ready to
  receive your honorable pull requests!
* New `thriftMethodInDst` config option to allow for routing based on thrift
  method names.
* Admin port now configurable via an `admin/port` config parameters, for those
  of you who have Opinions About Ports.
* DTab explorer admin page now supports inspecting DTabs for all configured
  routers.
* New `/routers.json` endpoint with runtime router state.
* We now have a [slack channel](http://slack.linkerd.io)! Operators are
  standing by to field YOUR questions today.
* Admin site redesign to match [linkerd.io](https://linkerd.io/), now with
  favicon!

## 0.0.7

This is a big release! Get ready.

* Brand new name: :sunrise: linkerd :balloon:
* We're open source! This release is under Apache License v2.
* Tons of documentation on https://linkerd.io!
* This release adds config file support! You can express all your routing,
  listening, and protocol configuration needs in one convenient YAML file! See
  docs for how this works.

## 0.0.6

* Admin UI now features 25% more amazingness. :rainbow:
* Preliminary "pure" thrift support.
  * Default is framed transport with binary encoding; buffered transport also
    supported.
  * Out of the box, the router is configured to listen for thrift on port 4141
    (i.e. in addition to HTTP on port 4140), and forwards thrift calls to
    localhost:9998. This will almost definitely change in the future.
* Tons of performance tuning. We're benchmarking sub-1ms p99 request latency and
  40k+ qps throughput. Working on memory footprint reduction next.
* By popular demand, HTTP response code stats are now exported in metrics.json.
* Configurability still limited to what you can change in config.sh and disco/.
  Expect improvements here soon.

## 0.0.5

* Fancy Request Volume graph in the Admin page.
* Hide some internal interfaces from the Admin page.
* Modified interface labels to work in twitter-server's admin.

## 0.0.4

* Experimental Mux protocol support, for Advanced Users Only.
* New Admin UI that tries to not look like it was built by engineers.

## 0.0.3

* Using sophisticated shell script technology, we now ensure you have a
  sufficient Java version (we require JDK 8) before attempting to start the
  router.
* Upgrades to a newer version of the
  [Finagle](http://twitter.github.io/finagle/) library.
* More information added to HTTP tracing:
  * Host header
  * Transfer-Encoding header
* New configuration options for HTTP routing
  * Routing by URI can be disabled, which simplifies many common use-cases
  * Allow internal and external http service prefixes to be specified on the
    command-line
* Fixed the "downstream clients" admin interface

## 0.0.2

* Router start/stop commands now detect if the router is currently running,
  easily preventing a whole class of easily-preventable errors.
* Tarball permissions are fixed.
* New support for Consul-backed service discovery, if files aren't good enough
  for ya.

## 0.0.1

First release of the Buoyant Application Router.

* Complete with `router` script to start/stop/restart the router!
* Router is pre-configured with sane defaults for running locally.
* Filesystem-backed service discovery mechanism.<|MERGE_RESOLUTION|>--- conflicted
+++ resolved
@@ -2,13 +2,10 @@
 
 * Upgrade to scala 2.12.
 * Fix connection leak when retrying on responses with chunked bodies.
-<<<<<<< HEAD
-* Expire idle services and clients.
-=======
 * Add io.l5d.http.allSuccessful and io.l5d.h2.allSuccessful response classifiers.
 * Fail on duplicate config file properties instead of silently taking the last
   value.
->>>>>>> b1ae4165
+* Expire idle services and clients.
 
 ## 1.0.0 2017-04-24
 
