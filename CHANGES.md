<<<<<<< HEAD
## 0.x.y

* Enable namer zkLeader in namerd
* Add authentication support to marathon namer
* Add experimental Apache Curator namer
=======
## X.X.X

* Enable namer zkLeader in namerd
* Add authentication support to marathon namer
* Allow transformers to be applied to namers
* Add Const and Replace transformers
* Add `useHealthCheck` option to marathon namer
>>>>>>> 615d52df

## 0.8.2

* Consul namer can use `.local` to reference local agent's datacenter.
* Add an `ip` option to admin configuration so that access to the
  admin server may be constrained.
* Kubernetes integration:
  * Remove unused TLS options from the k8s storage plugin config.
  * Add k8s external namer for routing to k8s ingress services.
  * Improve error-handling behavior in k8s API clients.
* Support serving the namerd namer interface over TLS.
* Document namerd's HTTP API.
* Improve retry metrics to include a total counter of all retry requests.
* Fix a path-parsing bug in the io.l5d.path namer.
* Provide a default log4j configuration so that netty logging is managed properly.
* Improve HTTP server behavior with short-lived connections.
* Add `io.buoyant.rinet` namer which is like `inet` but with the order
  of host and port reversed
* The `netty4` HTTP engine now works with TLS, supporting configurable
  ciphers, backed by BoringSSL!
* Introduce experimental support for the `h2` protocol, supporting gRPC! :balloon:

## 0.8.1

* Fix missing data on the linkerd admin dashboard
* Allow a non-default port to be specified for the etcd storage plugin

## 0.8.0

* Allow routers to be configured with a list of identifiers.  If an identifier
  cannot assign a dest to a request, it falls back to the next one in the list.
  * **Breaking Change**: Identifier plugins must now return a
    `RequestIdentification` object.
* Consul improvements:
  * Improve performance by only watching services as necessary and tearing
    down watches when they are no longer needed.
  * Add `consistencyMode` option to `io.l5d.consul` namer
  * Add `readConsistencyMode` and `writeConsistencyMode` options to
    `io.l5d.consul` dtab storage
  * Consul Namerd/DtabStore: `failFast` and `failureAccrual` is now
    disabled by default but can be enabled with the `failFast` option
* Improve shutdown ordering to facilitate graceful shutdown.
  * Gracefully shutdown on SIGINT and SIGTERM.
* Require tracer configuration instead of falling back to
  defaults, reducing logging noise.
* **Breaking Change**: The `debugTrace` tracer configuration flag has been
  removed in favor of the `io.l5d.tracelog` telemeter.
* Add `io.l5d.header` identifier for naming requests based on an HTTP header
* Lowercase `Host` header value in `io.l5d.methodAndHost` identifier
* Introduce transformers for post-processing the set of addresses returned by
  an interpreter.
  * Add k8s transformers to support linkerd-to-linkerd deployments when linkerd
    is deployed as a k8s daemonset.
* Remove hop-by-hop headers for better HTTP proxy compliance


## 0.7.5

* Beautiful new linkerd docs!!! :heart_eyes: https://linkerd.io/config/0.7.5/linkerd
* HTTP response classifiers must not consider a request to be
  retryable when it has a chunked request body.
* Fix query paramater encoding when rewriting proxied requests
* Improve error handling and retry behavior of consul plugins.
* Add `useHealthCheck` parameter to Consul Namer #589
* The k8s namer will now resume watches if the connection is closed.
* Improved the performance of the namerd HTTP API.
* Configured namers are now available to other plugins
* `enableProbation` is now disabled by default on clients. It leads to
  unexpected behavior in environments that reuse IP:PORT pairs across
  services in a close time proximity.

## 0.7.4

* Dashboard: add toggling to the router clients to better handle large numbers of clients
* namerd HTTP API:
  * Add `resolve` endpoint
  * All endpoints return json
* Add `authority` metadata field to re-write HTTP host/:authority on demand
* Consul improvements:
  * Add `setHost` parameter for Consul CatalogNamer to set `authority` metadata
  * Add auth `token` parameter to Consul Namer & Dtab Store
  * Add `datacenter` parameter to Consul Dtab Store
* Add file-system based name interpreter.
* Path identifier should only parse as many segments as requested
* Introduce the _telemetry_ plugin subsystem to support arbitrary stats
  exporters and to eventually supplant the `tracers` subsystem.
* Add announcer support! linkerd can now announce to service discovery backends!
  * Add zk announcer.

## 0.7.3

* Allow protocol-specific parameters to be inherited on servers #561.
* Don't clear addr on k8s service deletion #567.
* Modify namerd's `/delegate` http endpoint to return bound names #569.
* Memoize status stats components #547.

## 0.7.2

* Add support for tags in the `io.l5d.consul` namer.
* Add an experimental `io.l5d.consul` storage backend for namerd.
* linkerd should use last known good data if it get errors from namerd.
* Fix exceptions when k8s namer encounters unexpected end of stream #551.
* Expose HTTP codec parameters as configuration options.
* Handle "too old" error when re-establishing Kubernetes watches.
* Improve Java compatibility for Namers plugins.

## 0.7.1

* Turn off HTTP decompression so that linkerd doesn't decompress and then
  recompress bodies.
* Various bug fixes in the dtab UI
* Optional dtab query parameter for selected Namerd HTTP Control API endpoints
* Fix an issue where streaming was unintentionally disabled
* Fix an issue with the io.l5d.serversets namer and residuals
* Add a `consume` option to the `io.l5d.path` identifier to strip off the path
  segments that it reads from the URI.
* Introduce a configurable Netty4 http implementation.

## 0.7.0

* New default JVM settings scale up with traffic levels.
  * `JVM_HEAP` is now deprecated, you can now separately set `JVM_HEAP_MIN` and
    `JVM_HEAP_MAX` but you shouldn't need to adjust them thanks to the new defaults.
* Overhaul HTTP headers:
  * `l5d-ctx` renamed to `l5d-ctx-trace`
  * `l5d-ctx-deadline` now propagates deadlines
  * `l5d-ctx-dtab` is now read, to replace `dtab-local` later.
  * `l5d-dtab` now honored as a replacement for `dtab-local` as
    specified by users.
  * `l5d-dst-*` no longer set on responses
* Fix graceful connection teardown on streaming HTTP responses #482.
* linkerd routers' `timeoutMs` configuration now applies on the
  server-side, so that the timeout acts as a global timeout rather
  than an individual request timeout.
* Binding cache size is now configurable in linkerd and namerd
* Use :: as the zk host delimiter in the zk leader namer
* Admin site/dashboard UI improvements:
  * The linkerd dtab UI now works correctly with the namerd interpreter
  * Added server success rate graphs to the dashboard, improved responsiveness
  * Added the ability to navigate to a specific router's dashboard
  * Standardized the look and feel of the admin pages

## 0.6.0

* Add zkLeader namer to allow discovery of services through ZooKeeper leader
  election.
* Add HTTP path request identifier, which builds destinations from a
  configurable number of HTTP URI path segments.
* **Breaking Change!** The path prefix `/#` now indicates that the path should
  be processed by a namer.  A namer matches a path starting with `/#/<prefix>`.
* **Breaking Change!** Rename many plugin kind names.
* **Breaking Change!** Experimental plugins now require the `experimental: true`
  property to be set.
* **Breaking Change!** Change the format for ZooKeeper hosts in the ZK storage
  config.

## 0.5.0

* Add a `debugTrace` parameter to the `tracers` config section, which enables
  printing all traces to the console.
* Add etcd backed dtab storage.
* Introduce a default HTTP response classifier so that 5XX responses
  are marked as failures.
* Add a `retries` client config section supporting configurable retry
  budgets and backoffs.
* Automatically retry certain types of failures, as determined by
  response classifiers.
* Remove TLS support from the k8s namer in favor of using `kubectl proxy` for
  securely communicating with the k8s cluster API.
* Add an `/admin/metrics/prometheus` stats endpoint.

## 0.4.0

* Add a `bindingTimeoutMs` router parameter to configure the maximum amount of
  time to spend binding a path.
* Add experimental support for storing dtabs in Kubernetes via the
  ThirdPartyResource API (which must be enabled in your cluster).
* **Breaking api change** in namerd: dtabs are now string-encoded
  rather than thrift-encoded.
* Add `/api/1/bind`, `/api/1/addr`, and `/api/1/delegate` HTTP APIs to namerd
  * Most HTTP APIs now support `?watch=true` for returning updates via a
    streaming response.
* Add ACL and authentication support to the ZooKeeper DtabStore.
* Support wildcards in dtabs!
* New linkerd dashboard is now enabled by default!! :chart_with_upwards_trend:

## 0.3.1

* Add beta version of linkerd dashboard version 2.0.  Try it out at
  `/dashboard` on the linkerd admin site. :chart_with_upwards_trend:
* Support Zipkin tracer configuration via config file, to enable automatic
  export of tracing data from linkerd to a Zipkin collector.
* namerd's HTTP dtab API now supports the HEAD and DELETE methods
* Tear-down address observations in namerd if a service is deleted

## 0.3.0

* Added :sparkles: namerd :sparkles: : a service for managing linkerd (and finagle)
  name delegation.
* **Breaking change** to configs: `httpUriInDst` is now specified under the
  `identifier` header (see linkerd/docs/config.md for add'l info)
* Add a `ttlMs` marathon namer config option to configure the polling
  timeout against the marathon API.
* Add a `enableProbation` config option for configuring a client's load balancer
  probation setting

## 0.2.1

* Configs may now include a `tracers` section with pluggable tracers (although
  we don't provide any out of the box just yet)
* `namers` configurations may now configure Namers or NameInterpreters
  to support richer namer behavior.
* Add a loadBalancer section to the client config where a load balancer can be
  specified and configured.  The load balancers that are currently supported are
  p2c, ewma, aperture, and heap.
* Add a config.json admin endpoint which re-serializes the parsed linkerd config.
* Add a `maxConcurrentRequests` config option to limit number of concurrent
  requests accepted by a server.
* Add a `hostConnectionPool` client config section to control the number of
  connections maintained to destination hosts.
* Add a `attemptTTwitterUpgrade` thrift client config option to control whether
  thrift protocol upgrade should be attempted.

## 0.2.0

* This release contains **breaking changes** to the configuration file format.
  linkerd config files are now a bit more explicit and less "magical",
  in the following ways:
  * Router configuration options can no longer be specified globally at the
    root level of the config file, but must be specified per-router.
  * All routers must now include a `servers` section; previously, a default
    server port would be used if none was provided.
* New `thriftProtocol` config option allows the thrift protocol to be
  specified. We currently support `binary` (default) and `compact`.
* Added traffic routing support for marathon apps with slashes in
  their ids.
* Resolved a browser-compatibility issue in the admin page for those not
  using the latest-and-greatest Chrome/Firefox/Safari.


## 0.1.0

* Introduce Marathon-backed service discovery, for routing traffic in Mesos.
* Add new boundPath client TLS module for per-service TLS authentication.
* Upgrade to Finagle 6.33, the latest and greatest in Finagle-based technology.

## 0.0.11

* TLS, for real this time.
* Configuration updates: config now includes a client section, where you can
  configure client-specific parameters.

## 0.0.10

* We now support end-to-end TLS! However, verification is currently limited to
  global certs. See  https://github.com/BuoyantIO/linkerd/issues/64 for more on
  the upcoming roadmap.
* Prep work for "transparent TLS". Look for this in upcoming releases.
* Prep work for being able to generate Docker images from the repo, in service
  of a glorious containerized future.
* Dashboard improvements! Now harder, faster, better, and also stronger!

## 0.0.9

* Include ZooKeeper ServerSet support, for real this time.

## 0.0.8

* Big new feature alert! We now have Zookeeper ServerSet support.
* Server-side TLS support! Stay tuned for more security features coming in
  future releases...
* Added CONTRIBUTING.md with Contributor License Agreement. We are ready to
  receive your honorable pull requests!
* New `thriftMethodInDst` config option to allow for routing based on thrift
  method names.
* Admin port now configurable via an `admin/port` config parameters, for those
  of you who have Opinions About Ports.
* DTab explorer admin page now supports inspecting DTabs for all configured
  routers.
* New `/routers.json` endpoint with runtime router state.
* We now have a [slack channel](http://slack.linkerd.io)! Operators are
  standing by to field YOUR questions today.
* Admin site redesign to match [linkerd.io](https://linkerd.io/), now with
  favicon!

## 0.0.7

This is a big release! Get ready.

* Brand new name: :sunrise: linkerd :balloon:
* We're open source! This release is under Apache License v2.
* Tons of documentation on https://linkerd.io!
* This release adds config file support! You can express all your routing,
  listening, and protocol configuration needs in one convenient YAML file! See
  docs for how this works.

## 0.0.6

* Admin UI now features 25% more amazingness. :rainbow:
* Preliminary "pure" thrift support.
  * Default is framed transport with binary encoding; buffered transport also
    supported.
  * Out of the box, the router is configured to listen for thrift on port 4141
    (i.e. in addition to HTTP on port 4140), and forwards thrift calls to
    localhost:9998. This will almost definitely change in the future.
* Tons of performance tuning. We're benchmarking sub-1ms p99 request latency and
  40k+ qps throughput. Working on memory footprint reduction next.
* By popular demand, HTTP response code stats are now exported in metrics.json.
* Configurability still limited to what you can change in config.sh and disco/.
  Expect improvements here soon.

## 0.0.5

* Fancy Request Volume graph in the Admin page.
* Hide some internal interfaces from the Admin page.
* Modified interface labels to work in twitter-server's admin.

## 0.0.4

* Experimental Mux protocol support, for Advanced Users Only.
* New Admin UI that tries to not look like it was built by engineers.

## 0.0.3

* Using sophisticated shell script technology, we now ensure you have a
  sufficient Java version (we require JDK 8) before attempting to start the
  router.
* Upgrades to a newer version of the
  [Finagle](http://twitter.github.io/finagle/) library.
* More information added to HTTP tracing:
  * Host header
  * Transfer-Encoding header
* New configuration options for HTTP routing
  * Routing by URI can be disabled, which simplifies many common use-cases
  * Allow internal and external http service prefixes to be specified on the
    command-line
* Fixed the "downstream clients" admin interface

## 0.0.2

* Router start/stop commands now detect if the router is currently running,
  easily preventing a whole class of easily-preventable errors.
* Tarball permissions are fixed.
* New support for Consul-backed service discovery, if files aren't good enough
  for ya.

## 0.0.1

First release of the Buoyant Application Router.

* Complete with `router` script to start/stop/restart the router!
* Router is pre-configured with sane defaults for running locally.
* Filesystem-backed service discovery mechanism.<|MERGE_RESOLUTION|>--- conflicted
+++ resolved
@@ -1,10 +1,3 @@
-<<<<<<< HEAD
-## 0.x.y
-
-* Enable namer zkLeader in namerd
-* Add authentication support to marathon namer
-* Add experimental Apache Curator namer
-=======
 ## X.X.X
 
 * Enable namer zkLeader in namerd
@@ -12,7 +5,7 @@
 * Allow transformers to be applied to namers
 * Add Const and Replace transformers
 * Add `useHealthCheck` option to marathon namer
->>>>>>> 615d52df
+* Add experimental Apache Curator namer
 
 ## 0.8.2
 
