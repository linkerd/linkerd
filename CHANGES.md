## In the next release...

<<<<<<< HEAD
* Port numbers in k8s names will now have the service's port mapping applied.
=======
* Upgrade to scala 2.12.
* Fix connection leak when retrying on responses with chunked bodies.
* Add io.l5d.http.allSuccessful and io.l5d.h2.allSuccessful response classifiers.
>>>>>>> a7939a65

## 1.0.0 2017-04-24

* Configuration:
  * Add support for per-client configuration.
  * Add support for per-service configuration.
  * Simplify TLS configuration.
  * Split the timeoutMs router option into a requestAttemptTimeoutMs client option
    and a totalTimeoutMs service option.
  * Rename the "dst/path" metrics scope to "service".
  * Rename the "dst/id" metrics scope to "client".
  * Rename the "namer.path" trace annotation to "service".
  * Rename the "dst.id" trace annotation to "client".
  * Rename the "dst.path" trace annotation to "residual".
  * Rename the "l5d-dst-logical" HTTP and H2 headers to "l5d-dst-service".
  * Rename the "l5d-dst-concrete" HTTP and H2 headers to "l5d-dst-client".
  * Rename the "srv" metrics scope to "server".
  * Encode retryability on HTTP responses in the `l5d-retryable` header.
  * Rename http response classifiers to be protocol specific:
    * The `io.l5d.nonRetryable5XX` id has been renamed to `io.l5d.http.nonRetryable5XX`.
    * The `io.l5d.retryableRead5XX` id has been renamed to `io.l5d.http.retryableRead5XX`.
    * The `io.l5d.retryableIdempotent5XX` id has been renamed to `io.l5d.http.retryableIdempotent5XX`.
  * Refactor http and h2 identifiers for consistency:
    * The `io.l5d.headerToken` id has been renamed to `io.l5d.header.token`.
    * The `io.l5d.headerPath` id has been renamed to `io.l5d.header.path`.
    * The `io.l5d.h2.ingress` id has been renamed to `io.l5d.ingress`.
    * The `io.l5d.http.ingress` id has been renamed to `io.l5d.ingress`.
* The following plugins are no longer experimental:
  * Marathon namer
  * Consul dtab store
  * K8s dtab store
  * Zk dtab store
* Fix h2 memory leak in Netty4DispatcherBase.
* Greatly reduced docker image size.
* Add `io.l5d.influxdb` LINE telemeter.
* Experimental ThriftMux protocol support.
* Automatically upgrade all HTTP/1.0 messages to HTTP/1.1.
* Allow dtab fallback when consul returns an empty address set.
* Fixed k8s namer to handle null endpoint subsets.
* Add support for Marathon HTTP basic authentication,

## 0.9.1 2017-03-15

* Admin dashboard:
  * Fix display issues for long dtabs in the namerd tab.
  * Indicate the primary path in the dtab tab.
  * Add `tree` and `q` params to /admin/metrics.json.
* Kubernetes:
  * Allow k8s namer to accept port numbers.
  * Make k8s namer case insensitive.
  * Add k8s ingress identifiers to allow linkerd to act as an ingress controller.
* Fix TTwitter thrift protocol upgrade bug.
* Rewrite Location & Refresh HTTP response headers when Linkerd
  rewrites request Host header.
* Increase default binding cache size to reduce connection churn.
* Fetch correct protoc version on demand.
* Introduce the `io.l5d.mesh` linkerd interpreter and namerd iface. The mesh
  iface exposes a gRPC API that can be used for multiplexed, streaming updates.
  (*Experimental*)

## 0.9.0 2017-02-22

* Admin dashboard:
  * Add retries stat, retry budget bar, and client pool bar.
  * Add colored border to clients to make them easier to distinguish.
  * Sorts clients and servers alphabetically.
  * Displays routers in the order that they are defined.
  * Namerd Admin now works with Dtabs of arbitrary size.
* Naming and Routing:
  * Rename `baseDtab` router property to `dtab`.
  * Change the default `dstPrefix` from the protocol name to `/svc`.
  * Change the default HTTP identifier to the `io.l5d.header.token` identifier.
  * Add the ability to route basted on the `dest` request header when using the
    TTwitter Thrift protocol.
* Metrics and Tracing:
  * Remove `io.l5d.commonMetrics` telemeter.
  * Add `io.l5d.prometheus` telemeter.
  * Remove the `tracers` router config in favor of the `io.l5d.zipkin` telemeter.
  * Add opt-out usage data collection.
* Namers:
  * Update Marathon namer to evaluate an app's running state.
  * Add `preferServiceAddress` option to `io.l5d.consul` namer
  * Make `io.l5d.consul` case-insensitive
* Add `roundRobin` as a load balancer option.
* Add the `clearContext` server configuration option.
* Fix query parameter decoding when rewriting proxied requests

## 0.8.6 2017-01-19

* Add experimental StatsD telemeter
* Admin dashboard
  * Add a log of recent requests
  * Now works if served at a non-root url
* HTTP
  * Support the RFC 7329 `Forwarded` header
* HTTP/2
  * H2 clients now properly advertise support for the “http2” protocol over
    ALPN
* Introduce `io.buoyant.hostportPfx` and `io.buoyant.porthostPfx` namers for
  splitting port numbers out of hostnames
* Add the `io.l5d.rewrite` namer for arbitrary reordering of path segments
* Bug fixes:
  * Fix path identifier bug when slash precedes uri params
  * Fix subdomainOfPfx handling of hostnames with port numbers

## 0.8.5 2017-01-06

* Introduce the grpc-gen and grpc-runtime projects, enabling code
  generation of gRPC clients and servers for Finagle.
* Various bug fixes to the linkerd admin dashboard.
* The default docker images now use a 64 bit JVM.  A `-32b` docker image is
  also availble but does not support the boringssl TLS extensions required for
  ALPN, etc.
* Marathon:
  * Support "ip per task" feature
* Client failure accrual is now configurable via the `failureAccrual` parameter
* Add `io.l5d.namerd.http` interpreter which uses namerd's streaming HTTP api
* linkerd now writes the local dtab to the `l5d-ctx-dtab` header instead of
  `dtab-local`
* Transformers:
  * Transformers will now prepend a prefix to the id of the bound names they
    modify.
  * Fix localhost transformer when used on systems with unresolvable hostname.

## 0.8.4 2016-12-05

* Change default value of `attemptTTwitterUpgrade` to `false`
* The `io.l5d.consul` and `io.l5d.k8s` namers are no longer experimental 🎉
* H2 stabilization:
  * Fix the `h2` protocol to gracefully handle connection loss and
    stream interruption.
  * RFC-compliant handling of connection-specific headers.
  * Routing failures are now surfaced as REFUSED_STREAM resets.
* Add per-logical-destination stats to each concrete client.
* Add `io.l5d.static` identifier

## 0.8.3 2016-11-07

* Make several namers available to namerd that were missing
* Fix crash when viewing the dtab playground
* Announce to all routable addresses when announcing 0.0.0.0
* Add experimental Apache Curator namer
* Marathon:
  * Add authentication support to marathon namer
  * Add `useHealthCheck` option to marathon namer
* Transformers:
  * Allow transformers to be applied to namers
  * Add Const and Replace transformers
  * Show transformers in the delegate UI
* Kubernetes:
  * Add `labelSelector` option to k8s and k8s.external namers
  * Add `hostNetwork` option to k8s transformers to support CNI environments

## 0.8.2 2016-10-17

* Consul namer can use `.local` to reference local agent's datacenter.
* Add an `ip` option to admin configuration so that access to the
  admin server may be constrained.
* Kubernetes integration:
  * Remove unused TLS options from the k8s storage plugin config.
  * Add k8s external namer for routing to k8s ingress services.
  * Improve error-handling behavior in k8s API clients.
* Support serving the namerd namer interface over TLS.
* Document namerd's HTTP API.
* Improve retry metrics to include a total counter of all retry requests.
* Fix a path-parsing bug in the io.l5d.path namer.
* Provide a default log4j configuration so that netty logging is managed properly.
* Improve HTTP server behavior with short-lived connections.
* Add `io.buoyant.rinet` namer which is like `inet` but with the order
  of host and port reversed
* The `netty4` HTTP engine now works with TLS, supporting configurable
  ciphers, backed by BoringSSL!
* Introduce experimental support for the `h2` protocol, supporting gRPC! :balloon:

## 0.8.1 2016-09-21

* Fix missing data on the linkerd admin dashboard
* Allow a non-default port to be specified for the etcd storage plugin

## 0.8.0 2016-09-20

* Allow routers to be configured with a list of identifiers.  If an identifier
  cannot assign a dest to a request, it falls back to the next one in the list.
  * **Breaking Change**: Identifier plugins must now return a
    `RequestIdentification` object.
* Consul improvements:
  * Improve performance by only watching services as necessary and tearing
    down watches when they are no longer needed.
  * Add `consistencyMode` option to `io.l5d.consul` namer
  * Add `readConsistencyMode` and `writeConsistencyMode` options to
    `io.l5d.consul` dtab storage
  * Consul Namerd/DtabStore: `failFast` and `failureAccrual` is now
    disabled by default but can be enabled with the `failFast` option
* Improve shutdown ordering to facilitate graceful shutdown.
  * Gracefully shutdown on SIGINT and SIGTERM.
* Require tracer configuration instead of falling back to
  defaults, reducing logging noise.
* **Breaking Change**: The `debugTrace` tracer configuration flag has been
  removed in favor of the `io.l5d.tracelog` telemeter.
* Add `io.l5d.header` identifier for naming requests based on an HTTP header
* Lowercase `Host` header value in `io.l5d.methodAndHost` identifier
* Introduce transformers for post-processing the set of addresses returned by
  an interpreter.
  * Add k8s transformers to support linkerd-to-linkerd deployments when linkerd
    is deployed as a k8s daemonset.
* Remove hop-by-hop headers for better HTTP proxy compliance


## 0.7.5

* Beautiful new linkerd docs!!! :heart_eyes: https://linkerd.io/config/0.7.5/linkerd
* HTTP response classifiers must not consider a request to be
  retryable when it has a chunked request body.
* Fix query paramater encoding when rewriting proxied requests
* Improve error handling and retry behavior of consul plugins.
* Add `useHealthCheck` parameter to Consul Namer #589
* The k8s namer will now resume watches if the connection is closed.
* Improved the performance of the namerd HTTP API.
* Configured namers are now available to other plugins
* `enableProbation` is now disabled by default on clients. It leads to
  unexpected behavior in environments that reuse IP:PORT pairs across
  services in a close time proximity.

## 0.7.4

* Dashboard: add toggling to the router clients to better handle large numbers of clients
* namerd HTTP API:
  * Add `resolve` endpoint
  * All endpoints return json
* Add `authority` metadata field to re-write HTTP host/:authority on demand
* Consul improvements:
  * Add `setHost` parameter for Consul CatalogNamer to set `authority` metadata
  * Add auth `token` parameter to Consul Namer & Dtab Store
  * Add `datacenter` parameter to Consul Dtab Store
* Add file-system based name interpreter.
* Path identifier should only parse as many segments as requested
* Introduce the _telemetry_ plugin subsystem to support arbitrary stats
  exporters and to eventually supplant the `tracers` subsystem.
* Add announcer support! linkerd can now announce to service discovery backends!
  * Add zk announcer.

## 0.7.3

* Allow protocol-specific parameters to be inherited on servers #561.
* Don't clear addr on k8s service deletion #567.
* Modify namerd's `/delegate` http endpoint to return bound names #569.
* Memoize status stats components #547.

## 0.7.2

* Add support for tags in the `io.l5d.consul` namer.
* Add an experimental `io.l5d.consul` storage backend for namerd.
* linkerd should use last known good data if it get errors from namerd.
* Fix exceptions when k8s namer encounters unexpected end of stream #551.
* Expose HTTP codec parameters as configuration options.
* Handle "too old" error when re-establishing Kubernetes watches.
* Improve Java compatibility for Namers plugins.

## 0.7.1

* Turn off HTTP decompression so that linkerd doesn't decompress and then
  recompress bodies.
* Various bug fixes in the dtab UI
* Optional dtab query parameter for selected Namerd HTTP Control API endpoints
* Fix an issue where streaming was unintentionally disabled
* Fix an issue with the io.l5d.serversets namer and residuals
* Add a `consume` option to the `io.l5d.path` identifier to strip off the path
  segments that it reads from the URI.
* Introduce a configurable Netty4 http implementation.

## 0.7.0

* New default JVM settings scale up with traffic levels.
  * `JVM_HEAP` is now deprecated, you can now separately set `JVM_HEAP_MIN` and
    `JVM_HEAP_MAX` but you shouldn't need to adjust them thanks to the new defaults.
* Overhaul HTTP headers:
  * `l5d-ctx` renamed to `l5d-ctx-trace`
  * `l5d-ctx-deadline` now propagates deadlines
  * `l5d-ctx-dtab` is now read, to replace `dtab-local` later.
  * `l5d-dtab` now honored as a replacement for `dtab-local` as
    specified by users.
  * `l5d-dst-*` no longer set on responses
* Fix graceful connection teardown on streaming HTTP responses #482.
* linkerd routers' `timeoutMs` configuration now applies on the
  server-side, so that the timeout acts as a global timeout rather
  than an individual request timeout.
* Binding cache size is now configurable in linkerd and namerd
* Use :: as the zk host delimiter in the zk leader namer
* Admin site/dashboard UI improvements:
  * The linkerd dtab UI now works correctly with the namerd interpreter
  * Added server success rate graphs to the dashboard, improved responsiveness
  * Added the ability to navigate to a specific router's dashboard
  * Standardized the look and feel of the admin pages

## 0.6.0

* Add zkLeader namer to allow discovery of services through ZooKeeper leader
  election.
* Add HTTP path request identifier, which builds destinations from a
  configurable number of HTTP URI path segments.
* **Breaking Change!** The path prefix `/#` now indicates that the path should
  be processed by a namer.  A namer matches a path starting with `/#/<prefix>`.
* **Breaking Change!** Rename many plugin kind names.
* **Breaking Change!** Experimental plugins now require the `experimental: true`
  property to be set.
* **Breaking Change!** Change the format for ZooKeeper hosts in the ZK storage
  config.

## 0.5.0

* Add a `debugTrace` parameter to the `tracers` config section, which enables
  printing all traces to the console.
* Add etcd backed dtab storage.
* Introduce a default HTTP response classifier so that 5XX responses
  are marked as failures.
* Add a `retries` client config section supporting configurable retry
  budgets and backoffs.
* Automatically retry certain types of failures, as determined by
  response classifiers.
* Remove TLS support from the k8s namer in favor of using `kubectl proxy` for
  securely communicating with the k8s cluster API.
* Add an `/admin/metrics/prometheus` stats endpoint.

## 0.4.0

* Add a `bindingTimeoutMs` router parameter to configure the maximum amount of
  time to spend binding a path.
* Add experimental support for storing dtabs in Kubernetes via the
  ThirdPartyResource API (which must be enabled in your cluster).
* **Breaking api change** in namerd: dtabs are now string-encoded
  rather than thrift-encoded.
* Add `/api/1/bind`, `/api/1/addr`, and `/api/1/delegate` HTTP APIs to namerd
  * Most HTTP APIs now support `?watch=true` for returning updates via a
    streaming response.
* Add ACL and authentication support to the ZooKeeper DtabStore.
* Support wildcards in dtabs!
* New linkerd dashboard is now enabled by default!! :chart_with_upwards_trend:

## 0.3.1

* Add beta version of linkerd dashboard version 2.0.  Try it out at
  `/dashboard` on the linkerd admin site. :chart_with_upwards_trend:
* Support Zipkin tracer configuration via config file, to enable automatic
  export of tracing data from linkerd to a Zipkin collector.
* namerd's HTTP dtab API now supports the HEAD and DELETE methods
* Tear-down address observations in namerd if a service is deleted

## 0.3.0

* Added :sparkles: namerd :sparkles: : a service for managing linkerd (and finagle)
  name delegation.
* **Breaking change** to configs: `httpUriInDst` is now specified under the
  `identifier` header (see linkerd/docs/config.md for add'l info)
* Add a `ttlMs` marathon namer config option to configure the polling
  timeout against the marathon API.
* Add a `enableProbation` config option for configuring a client's load balancer
  probation setting

## 0.2.1

* Configs may now include a `tracers` section with pluggable tracers (although
  we don't provide any out of the box just yet)
* `namers` configurations may now configure Namers or NameInterpreters
  to support richer namer behavior.
* Add a loadBalancer section to the client config where a load balancer can be
  specified and configured.  The load balancers that are currently supported are
  p2c, ewma, aperture, and heap.
* Add a config.json admin endpoint which re-serializes the parsed linkerd config.
* Add a `maxConcurrentRequests` config option to limit number of concurrent
  requests accepted by a server.
* Add a `hostConnectionPool` client config section to control the number of
  connections maintained to destination hosts.
* Add a `attemptTTwitterUpgrade` thrift client config option to control whether
  thrift protocol upgrade should be attempted.

## 0.2.0

* This release contains **breaking changes** to the configuration file format.
  linkerd config files are now a bit more explicit and less "magical",
  in the following ways:
  * Router configuration options can no longer be specified globally at the
    root level of the config file, but must be specified per-router.
  * All routers must now include a `servers` section; previously, a default
    server port would be used if none was provided.
* New `thriftProtocol` config option allows the thrift protocol to be
  specified. We currently support `binary` (default) and `compact`.
* Added traffic routing support for marathon apps with slashes in
  their ids.
* Resolved a browser-compatibility issue in the admin page for those not
  using the latest-and-greatest Chrome/Firefox/Safari.


## 0.1.0

* Introduce Marathon-backed service discovery, for routing traffic in Mesos.
* Add new boundPath client TLS module for per-service TLS authentication.
* Upgrade to Finagle 6.33, the latest and greatest in Finagle-based technology.

## 0.0.11

* TLS, for real this time.
* Configuration updates: config now includes a client section, where you can
  configure client-specific parameters.

## 0.0.10

* We now support end-to-end TLS! However, verification is currently limited to
  global certs. See  https://github.com/linkerd/linkerd/issues/64 for more on
  the upcoming roadmap.
* Prep work for "transparent TLS". Look for this in upcoming releases.
* Prep work for being able to generate Docker images from the repo, in service
  of a glorious containerized future.
* Dashboard improvements! Now harder, faster, better, and also stronger!

## 0.0.9

* Include ZooKeeper ServerSet support, for real this time.

## 0.0.8

* Big new feature alert! We now have Zookeeper ServerSet support.
* Server-side TLS support! Stay tuned for more security features coming in
  future releases...
* Added CONTRIBUTING.md with Contributor License Agreement. We are ready to
  receive your honorable pull requests!
* New `thriftMethodInDst` config option to allow for routing based on thrift
  method names.
* Admin port now configurable via an `admin/port` config parameters, for those
  of you who have Opinions About Ports.
* DTab explorer admin page now supports inspecting DTabs for all configured
  routers.
* New `/routers.json` endpoint with runtime router state.
* We now have a [slack channel](http://slack.linkerd.io)! Operators are
  standing by to field YOUR questions today.
* Admin site redesign to match [linkerd.io](https://linkerd.io/), now with
  favicon!

## 0.0.7

This is a big release! Get ready.

* Brand new name: :sunrise: linkerd :balloon:
* We're open source! This release is under Apache License v2.
* Tons of documentation on https://linkerd.io!
* This release adds config file support! You can express all your routing,
  listening, and protocol configuration needs in one convenient YAML file! See
  docs for how this works.

## 0.0.6

* Admin UI now features 25% more amazingness. :rainbow:
* Preliminary "pure" thrift support.
  * Default is framed transport with binary encoding; buffered transport also
    supported.
  * Out of the box, the router is configured to listen for thrift on port 4141
    (i.e. in addition to HTTP on port 4140), and forwards thrift calls to
    localhost:9998. This will almost definitely change in the future.
* Tons of performance tuning. We're benchmarking sub-1ms p99 request latency and
  40k+ qps throughput. Working on memory footprint reduction next.
* By popular demand, HTTP response code stats are now exported in metrics.json.
* Configurability still limited to what you can change in config.sh and disco/.
  Expect improvements here soon.

## 0.0.5

* Fancy Request Volume graph in the Admin page.
* Hide some internal interfaces from the Admin page.
* Modified interface labels to work in twitter-server's admin.

## 0.0.4

* Experimental Mux protocol support, for Advanced Users Only.
* New Admin UI that tries to not look like it was built by engineers.

## 0.0.3

* Using sophisticated shell script technology, we now ensure you have a
  sufficient Java version (we require JDK 8) before attempting to start the
  router.
* Upgrades to a newer version of the
  [Finagle](http://twitter.github.io/finagle/) library.
* More information added to HTTP tracing:
  * Host header
  * Transfer-Encoding header
* New configuration options for HTTP routing
  * Routing by URI can be disabled, which simplifies many common use-cases
  * Allow internal and external http service prefixes to be specified on the
    command-line
* Fixed the "downstream clients" admin interface

## 0.0.2

* Router start/stop commands now detect if the router is currently running,
  easily preventing a whole class of easily-preventable errors.
* Tarball permissions are fixed.
* New support for Consul-backed service discovery, if files aren't good enough
  for ya.

## 0.0.1

First release of the Buoyant Application Router.

* Complete with `router` script to start/stop/restart the router!
* Router is pre-configured with sane defaults for running locally.
* Filesystem-backed service discovery mechanism.<|MERGE_RESOLUTION|>--- conflicted
+++ resolved
@@ -1,12 +1,9 @@
 ## In the next release...
 
-<<<<<<< HEAD
-* Port numbers in k8s names will now have the service's port mapping applied.
-=======
 * Upgrade to scala 2.12.
 * Fix connection leak when retrying on responses with chunked bodies.
 * Add io.l5d.http.allSuccessful and io.l5d.h2.allSuccessful response classifiers.
->>>>>>> a7939a65
+* Port numbers in k8s names will now have the service's port mapping applied.
 
 ## 1.0.0 2017-04-24
 
