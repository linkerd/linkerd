--- conflicted
+++ resolved
@@ -8,12 +8,9 @@
 * Add `roundRobin` as a load balancer option.
 * Add the ability to route basted on the `dest` request header when using the
   TTwitter Thrift protocol
-<<<<<<< HEAD
+* Rename `baseDtab` router property to `dtab`
 * Add `io.l5d.adminMetricsExport` telemeter as an eventual replacement for the
   `io.l5d.commonMetrics` telemeter.
-=======
-* Rename `baseDtab` router property to `dtab`
->>>>>>> c07acc0f
 
 ## 0.8.6 2017-01-19
 
