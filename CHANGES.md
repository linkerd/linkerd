--- conflicted
+++ resolved
@@ -1,10 +1,7 @@
 ## X.X.X
 * Enable namer zkLeader in namerd
-<<<<<<< HEAD
+* Add authentication support to marathon namer
 * Add Const and Replace transformers.
-=======
-* Add authentication support to marathon namer
->>>>>>> cdfa7958
 
 ## 0.8.2
 
