--- conflicted
+++ resolved
@@ -2,15 +2,12 @@
 
 * Upgrade to scala 2.12.
 * Fix connection leak when retrying on responses with chunked bodies.
-<<<<<<< HEAD
-* Expire idle services and clients.
-=======
 * Add io.l5d.http.allSuccessful and io.l5d.h2.allSuccessful response classifiers.
 * Fail on duplicate config file properties instead of silently taking the last
   value.
 * Port numbers in k8s names will now have the service's port mapping applied.
 * Add `io.l5d.k8s.ns` namer.
->>>>>>> 16fe02a5
+* Expire idle services and clients.
 
 ## 1.0.0 2017-04-24
 
