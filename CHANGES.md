--- conflicted
+++ resolved
@@ -5,11 +5,8 @@
 * Add io.l5d.http.allSuccessful and io.l5d.h2.allSuccessful response classifiers.
 * Fail on duplicate config file properties instead of silently taking the last
   value.
-<<<<<<< HEAD
+* Port numbers in k8s names will now have the service's port mapping applied.
 * Expire idle services and clients.
-=======
-* Port numbers in k8s names will now have the service's port mapping applied.
->>>>>>> 1c812d4c
 
 ## 1.0.0 2017-04-24
 
