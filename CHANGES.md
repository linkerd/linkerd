--- conflicted
+++ resolved
@@ -6,12 +6,9 @@
   * Support "ip per task" feature
 * linkerd now writes the local dtab to the `l5d-ctx-dtab` header instead of
   `dtab-local`
-<<<<<<< HEAD
+* Client failure accrual is now configurable via the `failureAccrual` parameter
 * The default docker images now use a 64 bit JVM.  A `-32bit` docker image is
   also availble but does not support TLS.
-=======
-* Client failure accrual is now configurable via the `failureAccrual` parameter
->>>>>>> e9d36f42
 
 ## 0.8.4 2016-12-05
 
