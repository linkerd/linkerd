## In the next release

<<<<<<< HEAD
* Add `tree` and `q` params to /admin/metrics.json
* Introduce the `io.l5d.mesh` linkerd interpreter and namerd iface. The mesh
  iface exposes a gRPC API that can be used for multiplexed, streaming updates.
  (*Experimental*)
=======
* Add tree and q params to /admin/metrics.json
* Fix: rewrite Location & Refresh HTTP response headers when Linkerd
  rewrites request Host header
* Increase default binding cache size
* Allow k8s namer to accept port numbers
* Make k8s namer case insensitive
>>>>>>> f1ff1ae9

## 0.9.0 2017-02-22

* Admin dashboard:
  * Add retries stat, retry budget bar, and client pool bar.
  * Add colored border to clients to make them easier to distinguish.
  * Sorts clients and servers alphabetically.
  * Displays routers in the order that they are defined.
  * Namerd Admin now works with Dtabs of arbitrary size.
* Naming and Routing:
  * Rename `baseDtab` router property to `dtab`.
  * Change the default `dstPrefix` from the protocol name to `/svc`.
  * Change the default HTTP identifier to the `io.l5d.header.token` identifier.
  * Add the ability to route basted on the `dest` request header when using the
    TTwitter Thrift protocol.
* Metrics and Tracing:
  * Remove `io.l5d.commonMetrics` telemeter.
  * Add `io.l5d.prometheus` telemeter.
  * Remove the `tracers` router config in favor of the `io.l5d.zipkin` telemeter.
  * Add opt-out usage data collection.
* Namers:
  * Update Marathon namer to evaluate an app's running state.
  * Add `preferServiceAddress` option to `io.l5d.consul` namer
  * Make `io.l5d.consul` case-insensitive
* Add `roundRobin` as a load balancer option.
* Add the `clearContext` server configuration option.
* Fix query parameter decoding when rewriting proxied requests

## 0.8.6 2017-01-19

* Add experimental StatsD telemeter
* Admin dashboard
  * Add a log of recent requests
  * Now works if served at a non-root url
* HTTP
  * Support the RFC 7329 `Forwarded` header
* HTTP/2
  * H2 clients now properly advertise support for the “http2” protocol over
    ALPN
* Introduce `io.buoyant.hostportPfx` and `io.buoyant.porthostPfx` namers for
  splitting port numbers out of hostnames
* Add the `io.l5d.rewrite` namer for arbitrary reordering of path segments
* Bug fixes:
  * Fix path identifier bug when slash precedes uri params
  * Fix subdomainOfPfx handling of hostnames with port numbers

## 0.8.5 2017-01-06

* Introduce the grpc-gen and grpc-runtime projects, enabling code
  generation of gRPC clients and servers for Finagle.
* Various bug fixes to the linkerd admin dashboard.
* The default docker images now use a 64 bit JVM.  A `-32b` docker image is
  also availble but does not support the boringssl TLS extensions required for
  ALPN, etc.
* Marathon:
  * Support "ip per task" feature
* Client failure accrual is now configurable via the `failureAccrual` parameter
* Add `io.l5d.namerd.http` interpreter which uses namerd's streaming HTTP api
* linkerd now writes the local dtab to the `l5d-ctx-dtab` header instead of
  `dtab-local`
* Transformers:
  * Transformers will now prepend a prefix to the id of the bound names they
    modify.
  * Fix localhost transformer when used on systems with unresolvable hostname.

## 0.8.4 2016-12-05

* Change default value of `attemptTTwitterUpgrade` to `false`
* The `io.l5d.consul` and `io.l5d.k8s` namers are no longer experimental 🎉
* H2 stabilization:
  * Fix the `h2` protocol to gracefully handle connection loss and
    stream interruption.
  * RFC-compliant handling of connection-specific headers.
  * Routing failures are now surfaced as REFUSED_STREAM resets.
* Add per-logical-destination stats to each concrete client.
* Add `io.l5d.static` identifier

## 0.8.3 2016-11-07

* Make several namers available to namerd that were missing
* Fix crash when viewing the dtab playground
* Announce to all routable addresses when announcing 0.0.0.0
* Add experimental Apache Curator namer
* Marathon:
  * Add authentication support to marathon namer
  * Add `useHealthCheck` option to marathon namer
* Transformers:
  * Allow transformers to be applied to namers
  * Add Const and Replace transformers
  * Show transformers in the delegate UI
* Kubernetes:
  * Add `labelSelector` option to k8s and k8s.external namers
  * Add `hostNetwork` option to k8s transformers to support CNI environments

## 0.8.2 2016-10-17

* Consul namer can use `.local` to reference local agent's datacenter.
* Add an `ip` option to admin configuration so that access to the
  admin server may be constrained.
* Kubernetes integration:
  * Remove unused TLS options from the k8s storage plugin config.
  * Add k8s external namer for routing to k8s ingress services.
  * Improve error-handling behavior in k8s API clients.
* Support serving the namerd namer interface over TLS.
* Document namerd's HTTP API.
* Improve retry metrics to include a total counter of all retry requests.
* Fix a path-parsing bug in the io.l5d.path namer.
* Provide a default log4j configuration so that netty logging is managed properly.
* Improve HTTP server behavior with short-lived connections.
* Add `io.buoyant.rinet` namer which is like `inet` but with the order
  of host and port reversed
* The `netty4` HTTP engine now works with TLS, supporting configurable
  ciphers, backed by BoringSSL!
* Introduce experimental support for the `h2` protocol, supporting gRPC! :balloon:

## 0.8.1 2016-09-21

* Fix missing data on the linkerd admin dashboard
* Allow a non-default port to be specified for the etcd storage plugin

## 0.8.0 2016-09-20

* Allow routers to be configured with a list of identifiers.  If an identifier
  cannot assign a dest to a request, it falls back to the next one in the list.
  * **Breaking Change**: Identifier plugins must now return a
    `RequestIdentification` object.
* Consul improvements:
  * Improve performance by only watching services as necessary and tearing
    down watches when they are no longer needed.
  * Add `consistencyMode` option to `io.l5d.consul` namer
  * Add `readConsistencyMode` and `writeConsistencyMode` options to
    `io.l5d.consul` dtab storage
  * Consul Namerd/DtabStore: `failFast` and `failureAccrual` is now
    disabled by default but can be enabled with the `failFast` option
* Improve shutdown ordering to facilitate graceful shutdown.
  * Gracefully shutdown on SIGINT and SIGTERM.
* Require tracer configuration instead of falling back to
  defaults, reducing logging noise.
* **Breaking Change**: The `debugTrace` tracer configuration flag has been
  removed in favor of the `io.l5d.tracelog` telemeter.
* Add `io.l5d.header` identifier for naming requests based on an HTTP header
* Lowercase `Host` header value in `io.l5d.methodAndHost` identifier
* Introduce transformers for post-processing the set of addresses returned by
  an interpreter.
  * Add k8s transformers to support linkerd-to-linkerd deployments when linkerd
    is deployed as a k8s daemonset.
* Remove hop-by-hop headers for better HTTP proxy compliance


## 0.7.5

* Beautiful new linkerd docs!!! :heart_eyes: https://linkerd.io/config/0.7.5/linkerd
* HTTP response classifiers must not consider a request to be
  retryable when it has a chunked request body.
* Fix query paramater encoding when rewriting proxied requests
* Improve error handling and retry behavior of consul plugins.
* Add `useHealthCheck` parameter to Consul Namer #589
* The k8s namer will now resume watches if the connection is closed.
* Improved the performance of the namerd HTTP API.
* Configured namers are now available to other plugins
* `enableProbation` is now disabled by default on clients. It leads to
  unexpected behavior in environments that reuse IP:PORT pairs across
  services in a close time proximity.

## 0.7.4

* Dashboard: add toggling to the router clients to better handle large numbers of clients
* namerd HTTP API:
  * Add `resolve` endpoint
  * All endpoints return json
* Add `authority` metadata field to re-write HTTP host/:authority on demand
* Consul improvements:
  * Add `setHost` parameter for Consul CatalogNamer to set `authority` metadata
  * Add auth `token` parameter to Consul Namer & Dtab Store
  * Add `datacenter` parameter to Consul Dtab Store
* Add file-system based name interpreter.
* Path identifier should only parse as many segments as requested
* Introduce the _telemetry_ plugin subsystem to support arbitrary stats
  exporters and to eventually supplant the `tracers` subsystem.
* Add announcer support! linkerd can now announce to service discovery backends!
  * Add zk announcer.

## 0.7.3

* Allow protocol-specific parameters to be inherited on servers #561.
* Don't clear addr on k8s service deletion #567.
* Modify namerd's `/delegate` http endpoint to return bound names #569.
* Memoize status stats components #547.

## 0.7.2

* Add support for tags in the `io.l5d.consul` namer.
* Add an experimental `io.l5d.consul` storage backend for namerd.
* linkerd should use last known good data if it get errors from namerd.
* Fix exceptions when k8s namer encounters unexpected end of stream #551.
* Expose HTTP codec parameters as configuration options.
* Handle "too old" error when re-establishing Kubernetes watches.
* Improve Java compatibility for Namers plugins.

## 0.7.1

* Turn off HTTP decompression so that linkerd doesn't decompress and then
  recompress bodies.
* Various bug fixes in the dtab UI
* Optional dtab query parameter for selected Namerd HTTP Control API endpoints
* Fix an issue where streaming was unintentionally disabled
* Fix an issue with the io.l5d.serversets namer and residuals
* Add a `consume` option to the `io.l5d.path` identifier to strip off the path
  segments that it reads from the URI.
* Introduce a configurable Netty4 http implementation.

## 0.7.0

* New default JVM settings scale up with traffic levels.
  * `JVM_HEAP` is now deprecated, you can now separately set `JVM_HEAP_MIN` and
    `JVM_HEAP_MAX` but you shouldn't need to adjust them thanks to the new defaults.
* Overhaul HTTP headers:
  * `l5d-ctx` renamed to `l5d-ctx-trace`
  * `l5d-ctx-deadline` now propagates deadlines
  * `l5d-ctx-dtab` is now read, to replace `dtab-local` later.
  * `l5d-dtab` now honored as a replacement for `dtab-local` as
    specified by users.
  * `l5d-dst-*` no longer set on responses
* Fix graceful connection teardown on streaming HTTP responses #482.
* linkerd routers' `timeoutMs` configuration now applies on the
  server-side, so that the timeout acts as a global timeout rather
  than an individual request timeout.
* Binding cache size is now configurable in linkerd and namerd
* Use :: as the zk host delimiter in the zk leader namer
* Admin site/dashboard UI improvements:
  * The linkerd dtab UI now works correctly with the namerd interpreter
  * Added server success rate graphs to the dashboard, improved responsiveness
  * Added the ability to navigate to a specific router's dashboard
  * Standardized the look and feel of the admin pages

## 0.6.0

* Add zkLeader namer to allow discovery of services through ZooKeeper leader
  election.
* Add HTTP path request identifier, which builds destinations from a
  configurable number of HTTP URI path segments.
* **Breaking Change!** The path prefix `/#` now indicates that the path should
  be processed by a namer.  A namer matches a path starting with `/#/<prefix>`.
* **Breaking Change!** Rename many plugin kind names.
* **Breaking Change!** Experimental plugins now require the `experimental: true`
  property to be set.
* **Breaking Change!** Change the format for ZooKeeper hosts in the ZK storage
  config.

## 0.5.0

* Add a `debugTrace` parameter to the `tracers` config section, which enables
  printing all traces to the console.
* Add etcd backed dtab storage.
* Introduce a default HTTP response classifier so that 5XX responses
  are marked as failures.
* Add a `retries` client config section supporting configurable retry
  budgets and backoffs.
* Automatically retry certain types of failures, as determined by
  response classifiers.
* Remove TLS support from the k8s namer in favor of using `kubectl proxy` for
  securely communicating with the k8s cluster API.
* Add an `/admin/metrics/prometheus` stats endpoint.

## 0.4.0

* Add a `bindingTimeoutMs` router parameter to configure the maximum amount of
  time to spend binding a path.
* Add experimental support for storing dtabs in Kubernetes via the
  ThirdPartyResource API (which must be enabled in your cluster).
* **Breaking api change** in namerd: dtabs are now string-encoded
  rather than thrift-encoded.
* Add `/api/1/bind`, `/api/1/addr`, and `/api/1/delegate` HTTP APIs to namerd
  * Most HTTP APIs now support `?watch=true` for returning updates via a
    streaming response.
* Add ACL and authentication support to the ZooKeeper DtabStore.
* Support wildcards in dtabs!
* New linkerd dashboard is now enabled by default!! :chart_with_upwards_trend:

## 0.3.1

* Add beta version of linkerd dashboard version 2.0.  Try it out at
  `/dashboard` on the linkerd admin site. :chart_with_upwards_trend:
* Support Zipkin tracer configuration via config file, to enable automatic
  export of tracing data from linkerd to a Zipkin collector.
* namerd's HTTP dtab API now supports the HEAD and DELETE methods
* Tear-down address observations in namerd if a service is deleted

## 0.3.0

* Added :sparkles: namerd :sparkles: : a service for managing linkerd (and finagle)
  name delegation.
* **Breaking change** to configs: `httpUriInDst` is now specified under the
  `identifier` header (see linkerd/docs/config.md for add'l info)
* Add a `ttlMs` marathon namer config option to configure the polling
  timeout against the marathon API.
* Add a `enableProbation` config option for configuring a client's load balancer
  probation setting

## 0.2.1

* Configs may now include a `tracers` section with pluggable tracers (although
  we don't provide any out of the box just yet)
* `namers` configurations may now configure Namers or NameInterpreters
  to support richer namer behavior.
* Add a loadBalancer section to the client config where a load balancer can be
  specified and configured.  The load balancers that are currently supported are
  p2c, ewma, aperture, and heap.
* Add a config.json admin endpoint which re-serializes the parsed linkerd config.
* Add a `maxConcurrentRequests` config option to limit number of concurrent
  requests accepted by a server.
* Add a `hostConnectionPool` client config section to control the number of
  connections maintained to destination hosts.
* Add a `attemptTTwitterUpgrade` thrift client config option to control whether
  thrift protocol upgrade should be attempted.

## 0.2.0

* This release contains **breaking changes** to the configuration file format.
  linkerd config files are now a bit more explicit and less "magical",
  in the following ways:
  * Router configuration options can no longer be specified globally at the
    root level of the config file, but must be specified per-router.
  * All routers must now include a `servers` section; previously, a default
    server port would be used if none was provided.
* New `thriftProtocol` config option allows the thrift protocol to be
  specified. We currently support `binary` (default) and `compact`.
* Added traffic routing support for marathon apps with slashes in
  their ids.
* Resolved a browser-compatibility issue in the admin page for those not
  using the latest-and-greatest Chrome/Firefox/Safari.


## 0.1.0

* Introduce Marathon-backed service discovery, for routing traffic in Mesos.
* Add new boundPath client TLS module for per-service TLS authentication.
* Upgrade to Finagle 6.33, the latest and greatest in Finagle-based technology.

## 0.0.11

* TLS, for real this time.
* Configuration updates: config now includes a client section, where you can
  configure client-specific parameters.

## 0.0.10

* We now support end-to-end TLS! However, verification is currently limited to
  global certs. See  https://github.com/linkerd/linkerd/issues/64 for more on
  the upcoming roadmap.
* Prep work for "transparent TLS". Look for this in upcoming releases.
* Prep work for being able to generate Docker images from the repo, in service
  of a glorious containerized future.
* Dashboard improvements! Now harder, faster, better, and also stronger!

## 0.0.9

* Include ZooKeeper ServerSet support, for real this time.

## 0.0.8

* Big new feature alert! We now have Zookeeper ServerSet support.
* Server-side TLS support! Stay tuned for more security features coming in
  future releases...
* Added CONTRIBUTING.md with Contributor License Agreement. We are ready to
  receive your honorable pull requests!
* New `thriftMethodInDst` config option to allow for routing based on thrift
  method names.
* Admin port now configurable via an `admin/port` config parameters, for those
  of you who have Opinions About Ports.
* DTab explorer admin page now supports inspecting DTabs for all configured
  routers.
* New `/routers.json` endpoint with runtime router state.
* We now have a [slack channel](http://slack.linkerd.io)! Operators are
  standing by to field YOUR questions today.
* Admin site redesign to match [linkerd.io](https://linkerd.io/), now with
  favicon!

## 0.0.7

This is a big release! Get ready.

* Brand new name: :sunrise: linkerd :balloon:
* We're open source! This release is under Apache License v2.
* Tons of documentation on https://linkerd.io!
* This release adds config file support! You can express all your routing,
  listening, and protocol configuration needs in one convenient YAML file! See
  docs for how this works.

## 0.0.6

* Admin UI now features 25% more amazingness. :rainbow:
* Preliminary "pure" thrift support.
  * Default is framed transport with binary encoding; buffered transport also
    supported.
  * Out of the box, the router is configured to listen for thrift on port 4141
    (i.e. in addition to HTTP on port 4140), and forwards thrift calls to
    localhost:9998. This will almost definitely change in the future.
* Tons of performance tuning. We're benchmarking sub-1ms p99 request latency and
  40k+ qps throughput. Working on memory footprint reduction next.
* By popular demand, HTTP response code stats are now exported in metrics.json.
* Configurability still limited to what you can change in config.sh and disco/.
  Expect improvements here soon.

## 0.0.5

* Fancy Request Volume graph in the Admin page.
* Hide some internal interfaces from the Admin page.
* Modified interface labels to work in twitter-server's admin.

## 0.0.4

* Experimental Mux protocol support, for Advanced Users Only.
* New Admin UI that tries to not look like it was built by engineers.

## 0.0.3

* Using sophisticated shell script technology, we now ensure you have a
  sufficient Java version (we require JDK 8) before attempting to start the
  router.
* Upgrades to a newer version of the
  [Finagle](http://twitter.github.io/finagle/) library.
* More information added to HTTP tracing:
  * Host header
  * Transfer-Encoding header
* New configuration options for HTTP routing
  * Routing by URI can be disabled, which simplifies many common use-cases
  * Allow internal and external http service prefixes to be specified on the
    command-line
* Fixed the "downstream clients" admin interface

## 0.0.2

* Router start/stop commands now detect if the router is currently running,
  easily preventing a whole class of easily-preventable errors.
* Tarball permissions are fixed.
* New support for Consul-backed service discovery, if files aren't good enough
  for ya.

## 0.0.1

First release of the Buoyant Application Router.

* Complete with `router` script to start/stop/restart the router!
* Router is pre-configured with sane defaults for running locally.
* Filesystem-backed service discovery mechanism.<|MERGE_RESOLUTION|>--- conflicted
+++ resolved
@@ -1,18 +1,15 @@
 ## In the next release
 
-<<<<<<< HEAD
 * Add `tree` and `q` params to /admin/metrics.json
-* Introduce the `io.l5d.mesh` linkerd interpreter and namerd iface. The mesh
-  iface exposes a gRPC API that can be used for multiplexed, streaming updates.
-  (*Experimental*)
-=======
 * Add tree and q params to /admin/metrics.json
 * Fix: rewrite Location & Refresh HTTP response headers when Linkerd
   rewrites request Host header
 * Increase default binding cache size
 * Allow k8s namer to accept port numbers
 * Make k8s namer case insensitive
->>>>>>> f1ff1ae9
+* Introduce the `io.l5d.mesh` linkerd interpreter and namerd iface. The mesh
+  iface exposes a gRPC API that can be used for multiplexed, streaming updates.
+  (*Experimental*)
 
 ## 0.9.0 2017-02-22
 
