## In the next release
* Experimental ThriftMux protocol support
* Add support for per-client configuration.
* Simplify TLS configuration.
* Allow dtab fallback when consul returns an empty address set.
<<<<<<< HEAD
=======
* Move timeoutMs from router section to client section in linkerd config.
* Add timeoutMs option to server section in linkerd config.
>>>>>>> 5a279c98
* Automatically upgrade all HTTP/1.0 messages to HTTP/1.1.

## 0.9.1 2017-03-15

* Admin dashboard:
  * Fix display issues for long dtabs in the namerd tab.
  * Indicate the primary path in the dtab tab.
  * Add `tree` and `q` params to /admin/metrics.json.
* Kubernetes:
  * Allow k8s namer to accept port numbers.
  * Make k8s namer case insensitive.
  * Add k8s ingress identifiers to allow linkerd to act as an ingress controller.
* Fix TTwitter thrift protocol upgrade bug.
* Rewrite Location & Refresh HTTP response headers when Linkerd
  rewrites request Host header.
* Increase default binding cache size to reduce connection churn.
* Fetch correct protoc version on demand.
* Introduce the `io.l5d.mesh` linkerd interpreter and namerd iface. The mesh
  iface exposes a gRPC API that can be used for multiplexed, streaming updates.
  (*Experimental*)

## 0.9.0 2017-02-22

* Admin dashboard:
  * Add retries stat, retry budget bar, and client pool bar.
  * Add colored border to clients to make them easier to distinguish.
  * Sorts clients and servers alphabetically.
  * Displays routers in the order that they are defined.
  * Namerd Admin now works with Dtabs of arbitrary size.
* Naming and Routing:
  * Rename `baseDtab` router property to `dtab`.
  * Change the default `dstPrefix` from the protocol name to `/svc`.
  * Change the default HTTP identifier to the `io.l5d.header.token` identifier.
  * Add the ability to route basted on the `dest` request header when using the
    TTwitter Thrift protocol.
* Metrics and Tracing:
  * Remove `io.l5d.commonMetrics` telemeter.
  * Add `io.l5d.prometheus` telemeter.
  * Remove the `tracers` router config in favor of the `io.l5d.zipkin` telemeter.
  * Add opt-out usage data collection.
* Namers:
  * Update Marathon namer to evaluate an app's running state.
  * Add `preferServiceAddress` option to `io.l5d.consul` namer
  * Make `io.l5d.consul` case-insensitive
* Add `roundRobin` as a load balancer option.
* Add the `clearContext` server configuration option.
* Fix query parameter decoding when rewriting proxied requests

## 0.8.6 2017-01-19

* Add experimental StatsD telemeter
* Admin dashboard
  * Add a log of recent requests
  * Now works if served at a non-root url
* HTTP
  * Support the RFC 7329 `Forwarded` header
* HTTP/2
  * H2 clients now properly advertise support for the “http2” protocol over
    ALPN
* Introduce `io.buoyant.hostportPfx` and `io.buoyant.porthostPfx` namers for
  splitting port numbers out of hostnames
* Add the `io.l5d.rewrite` namer for arbitrary reordering of path segments
* Bug fixes:
  * Fix path identifier bug when slash precedes uri params
  * Fix subdomainOfPfx handling of hostnames with port numbers

## 0.8.5 2017-01-06

* Introduce the grpc-gen and grpc-runtime projects, enabling code
  generation of gRPC clients and servers for Finagle.
* Various bug fixes to the linkerd admin dashboard.
* The default docker images now use a 64 bit JVM.  A `-32b` docker image is
  also availble but does not support the boringssl TLS extensions required for
  ALPN, etc.
* Marathon:
  * Support "ip per task" feature
* Client failure accrual is now configurable via the `failureAccrual` parameter
* Add `io.l5d.namerd.http` interpreter which uses namerd's streaming HTTP api
* linkerd now writes the local dtab to the `l5d-ctx-dtab` header instead of
  `dtab-local`
* Transformers:
  * Transformers will now prepend a prefix to the id of the bound names they
    modify.
  * Fix localhost transformer when used on systems with unresolvable hostname.

## 0.8.4 2016-12-05

* Change default value of `attemptTTwitterUpgrade` to `false`
* The `io.l5d.consul` and `io.l5d.k8s` namers are no longer experimental 🎉
* H2 stabilization:
  * Fix the `h2` protocol to gracefully handle connection loss and
    stream interruption.
  * RFC-compliant handling of connection-specific headers.
  * Routing failures are now surfaced as REFUSED_STREAM resets.
* Add per-logical-destination stats to each concrete client.
* Add `io.l5d.static` identifier

## 0.8.3 2016-11-07

* Make several namers available to namerd that were missing
* Fix crash when viewing the dtab playground
* Announce to all routable addresses when announcing 0.0.0.0
* Add experimental Apache Curator namer
* Marathon:
  * Add authentication support to marathon namer
  * Add `useHealthCheck` option to marathon namer
* Transformers:
  * Allow transformers to be applied to namers
  * Add Const and Replace transformers
  * Show transformers in the delegate UI
* Kubernetes:
  * Add `labelSelector` option to k8s and k8s.external namers
  * Add `hostNetwork` option to k8s transformers to support CNI environments

## 0.8.2 2016-10-17

* Consul namer can use `.local` to reference local agent's datacenter.
* Add an `ip` option to admin configuration so that access to the
  admin server may be constrained.
* Kubernetes integration:
  * Remove unused TLS options from the k8s storage plugin config.
  * Add k8s external namer for routing to k8s ingress services.
  * Improve error-handling behavior in k8s API clients.
* Support serving the namerd namer interface over TLS.
* Document namerd's HTTP API.
* Improve retry metrics to include a total counter of all retry requests.
* Fix a path-parsing bug in the io.l5d.path namer.
* Provide a default log4j configuration so that netty logging is managed properly.
* Improve HTTP server behavior with short-lived connections.
* Add `io.buoyant.rinet` namer which is like `inet` but with the order
  of host and port reversed
* The `netty4` HTTP engine now works with TLS, supporting configurable
  ciphers, backed by BoringSSL!
* Introduce experimental support for the `h2` protocol, supporting gRPC! :balloon:

## 0.8.1 2016-09-21

* Fix missing data on the linkerd admin dashboard
* Allow a non-default port to be specified for the etcd storage plugin

## 0.8.0 2016-09-20

* Allow routers to be configured with a list of identifiers.  If an identifier
  cannot assign a dest to a request, it falls back to the next one in the list.
  * **Breaking Change**: Identifier plugins must now return a
    `RequestIdentification` object.
* Consul improvements:
  * Improve performance by only watching services as necessary and tearing
    down watches when they are no longer needed.
  * Add `consistencyMode` option to `io.l5d.consul` namer
  * Add `readConsistencyMode` and `writeConsistencyMode` options to
    `io.l5d.consul` dtab storage
  * Consul Namerd/DtabStore: `failFast` and `failureAccrual` is now
    disabled by default but can be enabled with the `failFast` option
* Improve shutdown ordering to facilitate graceful shutdown.
  * Gracefully shutdown on SIGINT and SIGTERM.
* Require tracer configuration instead of falling back to
  defaults, reducing logging noise.
* **Breaking Change**: The `debugTrace` tracer configuration flag has been
  removed in favor of the `io.l5d.tracelog` telemeter.
* Add `io.l5d.header` identifier for naming requests based on an HTTP header
* Lowercase `Host` header value in `io.l5d.methodAndHost` identifier
* Introduce transformers for post-processing the set of addresses returned by
  an interpreter.
  * Add k8s transformers to support linkerd-to-linkerd deployments when linkerd
    is deployed as a k8s daemonset.
* Remove hop-by-hop headers for better HTTP proxy compliance


## 0.7.5

* Beautiful new linkerd docs!!! :heart_eyes: https://linkerd.io/config/0.7.5/linkerd
* HTTP response classifiers must not consider a request to be
  retryable when it has a chunked request body.
* Fix query paramater encoding when rewriting proxied requests
* Improve error handling and retry behavior of consul plugins.
* Add `useHealthCheck` parameter to Consul Namer #589
* The k8s namer will now resume watches if the connection is closed.
* Improved the performance of the namerd HTTP API.
* Configured namers are now available to other plugins
* `enableProbation` is now disabled by default on clients. It leads to
  unexpected behavior in environments that reuse IP:PORT pairs across
  services in a close time proximity.

## 0.7.4

* Dashboard: add toggling to the router clients to better handle large numbers of clients
* namerd HTTP API:
  * Add `resolve` endpoint
  * All endpoints return json
* Add `authority` metadata field to re-write HTTP host/:authority on demand
* Consul improvements:
  * Add `setHost` parameter for Consul CatalogNamer to set `authority` metadata
  * Add auth `token` parameter to Consul Namer & Dtab Store
  * Add `datacenter` parameter to Consul Dtab Store
* Add file-system based name interpreter.
* Path identifier should only parse as many segments as requested
* Introduce the _telemetry_ plugin subsystem to support arbitrary stats
  exporters and to eventually supplant the `tracers` subsystem.
* Add announcer support! linkerd can now announce to service discovery backends!
  * Add zk announcer.

## 0.7.3

* Allow protocol-specific parameters to be inherited on servers #561.
* Don't clear addr on k8s service deletion #567.
* Modify namerd's `/delegate` http endpoint to return bound names #569.
* Memoize status stats components #547.

## 0.7.2

* Add support for tags in the `io.l5d.consul` namer.
* Add an experimental `io.l5d.consul` storage backend for namerd.
* linkerd should use last known good data if it get errors from namerd.
* Fix exceptions when k8s namer encounters unexpected end of stream #551.
* Expose HTTP codec parameters as configuration options.
* Handle "too old" error when re-establishing Kubernetes watches.
* Improve Java compatibility for Namers plugins.

## 0.7.1

* Turn off HTTP decompression so that linkerd doesn't decompress and then
  recompress bodies.
* Various bug fixes in the dtab UI
* Optional dtab query parameter for selected Namerd HTTP Control API endpoints
* Fix an issue where streaming was unintentionally disabled
* Fix an issue with the io.l5d.serversets namer and residuals
* Add a `consume` option to the `io.l5d.path` identifier to strip off the path
  segments that it reads from the URI.
* Introduce a configurable Netty4 http implementation.

## 0.7.0

* New default JVM settings scale up with traffic levels.
  * `JVM_HEAP` is now deprecated, you can now separately set `JVM_HEAP_MIN` and
    `JVM_HEAP_MAX` but you shouldn't need to adjust them thanks to the new defaults.
* Overhaul HTTP headers:
  * `l5d-ctx` renamed to `l5d-ctx-trace`
  * `l5d-ctx-deadline` now propagates deadlines
  * `l5d-ctx-dtab` is now read, to replace `dtab-local` later.
  * `l5d-dtab` now honored as a replacement for `dtab-local` as
    specified by users.
  * `l5d-dst-*` no longer set on responses
* Fix graceful connection teardown on streaming HTTP responses #482.
* linkerd routers' `timeoutMs` configuration now applies on the
  server-side, so that the timeout acts as a global timeout rather
  than an individual request timeout.
* Binding cache size is now configurable in linkerd and namerd
* Use :: as the zk host delimiter in the zk leader namer
* Admin site/dashboard UI improvements:
  * The linkerd dtab UI now works correctly with the namerd interpreter
  * Added server success rate graphs to the dashboard, improved responsiveness
  * Added the ability to navigate to a specific router's dashboard
  * Standardized the look and feel of the admin pages

## 0.6.0

* Add zkLeader namer to allow discovery of services through ZooKeeper leader
  election.
* Add HTTP path request identifier, which builds destinations from a
  configurable number of HTTP URI path segments.
* **Breaking Change!** The path prefix `/#` now indicates that the path should
  be processed by a namer.  A namer matches a path starting with `/#/<prefix>`.
* **Breaking Change!** Rename many plugin kind names.
* **Breaking Change!** Experimental plugins now require the `experimental: true`
  property to be set.
* **Breaking Change!** Change the format for ZooKeeper hosts in the ZK storage
  config.

## 0.5.0

* Add a `debugTrace` parameter to the `tracers` config section, which enables
  printing all traces to the console.
* Add etcd backed dtab storage.
* Introduce a default HTTP response classifier so that 5XX responses
  are marked as failures.
* Add a `retries` client config section supporting configurable retry
  budgets and backoffs.
* Automatically retry certain types of failures, as determined by
  response classifiers.
* Remove TLS support from the k8s namer in favor of using `kubectl proxy` for
  securely communicating with the k8s cluster API.
* Add an `/admin/metrics/prometheus` stats endpoint.

## 0.4.0

* Add a `bindingTimeoutMs` router parameter to configure the maximum amount of
  time to spend binding a path.
* Add experimental support for storing dtabs in Kubernetes via the
  ThirdPartyResource API (which must be enabled in your cluster).
* **Breaking api change** in namerd: dtabs are now string-encoded
  rather than thrift-encoded.
* Add `/api/1/bind`, `/api/1/addr`, and `/api/1/delegate` HTTP APIs to namerd
  * Most HTTP APIs now support `?watch=true` for returning updates via a
    streaming response.
* Add ACL and authentication support to the ZooKeeper DtabStore.
* Support wildcards in dtabs!
* New linkerd dashboard is now enabled by default!! :chart_with_upwards_trend:

## 0.3.1

* Add beta version of linkerd dashboard version 2.0.  Try it out at
  `/dashboard` on the linkerd admin site. :chart_with_upwards_trend:
* Support Zipkin tracer configuration via config file, to enable automatic
  export of tracing data from linkerd to a Zipkin collector.
* namerd's HTTP dtab API now supports the HEAD and DELETE methods
* Tear-down address observations in namerd if a service is deleted

## 0.3.0

* Added :sparkles: namerd :sparkles: : a service for managing linkerd (and finagle)
  name delegation.
* **Breaking change** to configs: `httpUriInDst` is now specified under the
  `identifier` header (see linkerd/docs/config.md for add'l info)
* Add a `ttlMs` marathon namer config option to configure the polling
  timeout against the marathon API.
* Add a `enableProbation` config option for configuring a client's load balancer
  probation setting

## 0.2.1

* Configs may now include a `tracers` section with pluggable tracers (although
  we don't provide any out of the box just yet)
* `namers` configurations may now configure Namers or NameInterpreters
  to support richer namer behavior.
* Add a loadBalancer section to the client config where a load balancer can be
  specified and configured.  The load balancers that are currently supported are
  p2c, ewma, aperture, and heap.
* Add a config.json admin endpoint which re-serializes the parsed linkerd config.
* Add a `maxConcurrentRequests` config option to limit number of concurrent
  requests accepted by a server.
* Add a `hostConnectionPool` client config section to control the number of
  connections maintained to destination hosts.
* Add a `attemptTTwitterUpgrade` thrift client config option to control whether
  thrift protocol upgrade should be attempted.

## 0.2.0

* This release contains **breaking changes** to the configuration file format.
  linkerd config files are now a bit more explicit and less "magical",
  in the following ways:
  * Router configuration options can no longer be specified globally at the
    root level of the config file, but must be specified per-router.
  * All routers must now include a `servers` section; previously, a default
    server port would be used if none was provided.
* New `thriftProtocol` config option allows the thrift protocol to be
  specified. We currently support `binary` (default) and `compact`.
* Added traffic routing support for marathon apps with slashes in
  their ids.
* Resolved a browser-compatibility issue in the admin page for those not
  using the latest-and-greatest Chrome/Firefox/Safari.


## 0.1.0

* Introduce Marathon-backed service discovery, for routing traffic in Mesos.
* Add new boundPath client TLS module for per-service TLS authentication.
* Upgrade to Finagle 6.33, the latest and greatest in Finagle-based technology.

## 0.0.11

* TLS, for real this time.
* Configuration updates: config now includes a client section, where you can
  configure client-specific parameters.

## 0.0.10

* We now support end-to-end TLS! However, verification is currently limited to
  global certs. See  https://github.com/linkerd/linkerd/issues/64 for more on
  the upcoming roadmap.
* Prep work for "transparent TLS". Look for this in upcoming releases.
* Prep work for being able to generate Docker images from the repo, in service
  of a glorious containerized future.
* Dashboard improvements! Now harder, faster, better, and also stronger!

## 0.0.9

* Include ZooKeeper ServerSet support, for real this time.

## 0.0.8

* Big new feature alert! We now have Zookeeper ServerSet support.
* Server-side TLS support! Stay tuned for more security features coming in
  future releases...
* Added CONTRIBUTING.md with Contributor License Agreement. We are ready to
  receive your honorable pull requests!
* New `thriftMethodInDst` config option to allow for routing based on thrift
  method names.
* Admin port now configurable via an `admin/port` config parameters, for those
  of you who have Opinions About Ports.
* DTab explorer admin page now supports inspecting DTabs for all configured
  routers.
* New `/routers.json` endpoint with runtime router state.
* We now have a [slack channel](http://slack.linkerd.io)! Operators are
  standing by to field YOUR questions today.
* Admin site redesign to match [linkerd.io](https://linkerd.io/), now with
  favicon!

## 0.0.7

This is a big release! Get ready.

* Brand new name: :sunrise: linkerd :balloon:
* We're open source! This release is under Apache License v2.
* Tons of documentation on https://linkerd.io!
* This release adds config file support! You can express all your routing,
  listening, and protocol configuration needs in one convenient YAML file! See
  docs for how this works.

## 0.0.6

* Admin UI now features 25% more amazingness. :rainbow:
* Preliminary "pure" thrift support.
  * Default is framed transport with binary encoding; buffered transport also
    supported.
  * Out of the box, the router is configured to listen for thrift on port 4141
    (i.e. in addition to HTTP on port 4140), and forwards thrift calls to
    localhost:9998. This will almost definitely change in the future.
* Tons of performance tuning. We're benchmarking sub-1ms p99 request latency and
  40k+ qps throughput. Working on memory footprint reduction next.
* By popular demand, HTTP response code stats are now exported in metrics.json.
* Configurability still limited to what you can change in config.sh and disco/.
  Expect improvements here soon.

## 0.0.5

* Fancy Request Volume graph in the Admin page.
* Hide some internal interfaces from the Admin page.
* Modified interface labels to work in twitter-server's admin.

## 0.0.4

* Experimental Mux protocol support, for Advanced Users Only.
* New Admin UI that tries to not look like it was built by engineers.

## 0.0.3

* Using sophisticated shell script technology, we now ensure you have a
  sufficient Java version (we require JDK 8) before attempting to start the
  router.
* Upgrades to a newer version of the
  [Finagle](http://twitter.github.io/finagle/) library.
* More information added to HTTP tracing:
  * Host header
  * Transfer-Encoding header
* New configuration options for HTTP routing
  * Routing by URI can be disabled, which simplifies many common use-cases
  * Allow internal and external http service prefixes to be specified on the
    command-line
* Fixed the "downstream clients" admin interface

## 0.0.2

* Router start/stop commands now detect if the router is currently running,
  easily preventing a whole class of easily-preventable errors.
* Tarball permissions are fixed.
* New support for Consul-backed service discovery, if files aren't good enough
  for ya.

## 0.0.1

First release of the Buoyant Application Router.

* Complete with `router` script to start/stop/restart the router!
* Router is pre-configured with sane defaults for running locally.
* Filesystem-backed service discovery mechanism.<|MERGE_RESOLUTION|>--- conflicted
+++ resolved
@@ -3,11 +3,8 @@
 * Add support for per-client configuration.
 * Simplify TLS configuration.
 * Allow dtab fallback when consul returns an empty address set.
-<<<<<<< HEAD
-=======
 * Move timeoutMs from router section to client section in linkerd config.
 * Add timeoutMs option to server section in linkerd config.
->>>>>>> 5a279c98
 * Automatically upgrade all HTTP/1.0 messages to HTTP/1.1.
 
 ## 0.9.1 2017-03-15
