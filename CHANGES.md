--- conflicted
+++ resolved
@@ -14,12 +14,6 @@
 * Split the timeoutMs router option into a requestAttemptTimeoutMs client option
   and a totalTimeoutMs service option.
 * Fixed k8s namer to handle null endpoint subsets.
-<<<<<<< HEAD
-* Rename http response classifiers to be protocol specific:
-  * The `io.l5d.nonRetryable5XX` id has been renamed to `io.l5d.http.nonRetryable5XX`.
-  * The `io.l5d.retryableRead5XX` id has been renamed to `io.l5d.http.retryableRead5XX`.
-  * The `io.l5d.retryableIdempotent5XX` id has been renamed to `io.l5d.http.retryableIdempotent5XX`.
-=======
 * Rename the "dst/path" metrics scope to "service".
 * Rename the "dst/id" metrics scope to "client".
 * Rename the "namer.path" trace annotation to "service".
@@ -29,7 +23,10 @@
 * Rename the "l5d-dst-concrete" HTTP and H2 headers to "l5d-dst-client".
 * Rename the "srv" metrics scope to "server".
 * Encode retryability on HTTP responses in the `l5d-retryable` header.
->>>>>>> 42a3829b
+* Rename http response classifiers to be protocol specific:
+  * The `io.l5d.nonRetryable5XX` id has been renamed to `io.l5d.http.nonRetryable5XX`.
+  * The `io.l5d.retryableRead5XX` id has been renamed to `io.l5d.http.retryableRead5XX`.
+  * The `io.l5d.retryableIdempotent5XX` id has been renamed to `io.l5d.http.retryableIdempotent5XX`.
 
 ## 0.9.1 2017-03-15
 
