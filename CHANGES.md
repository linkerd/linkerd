--- conflicted
+++ resolved
@@ -1,11 +1,8 @@
-<<<<<<< HEAD
 ## 0.x.y
 
+* Enable namer zkLeader in namerd
 * Removed unused TLS options from the k8s storage plugin config
-* Add Curator namer
-=======
-## X.X.X
-* Enable namer zkLeader in namerd
+* Add Apache Curator namer
 
 ## 0.8.2
 
@@ -27,7 +24,6 @@
 * The `netty4` HTTP engine now works with TLS, supporting configurable
   ciphers, backed by BoringSSL!
 * Introduce experimental support for the `h2` protocol, supporting gRPC! :balloon:
->>>>>>> f2e6d0c2
 
 ## 0.8.1
 
