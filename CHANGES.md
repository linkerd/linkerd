## In the next release
* Experimental ThriftMux protocol support
* Add support for per-client configuration.
* Simplify TLS configuration.
* Allow dtab fallback when consul returns an empty address set.
* Automatically upgrade all HTTP/1.0 messages to HTTP/1.1.
* Add `io.l5d.influxdb` LINE telemeter
* Refactor http and h2 identifiers for consistency:
  * The `io.l5d.headerToken` id has been renamed to `io.l5d.header.token`.
  * The `io.l5d.headerPath` id has been renamed to `io.l5d.header.path`.
  * The `io.l5d.h2.ingress` id has been renamed to `io.l5d.ingress`.
  * The `io.l5d.http.ingress` id has been renamed to `io.l5d.ingress`.
* Add support for per-service configuration.
* Split the timeoutMs router option into a requestAttemptTimeoutMs client option
  and a totalTimeoutMs service option.
* Fixed k8s namer to handle null endpoint subsets.
<<<<<<< HEAD
* Rename the "dst/path" metrics scope to "service".
* Rename the "dst/id" metrics scope to "client".
* Rename the "namer.path" trace annotation to "service".
* Rename the "dst.id" trace annotation to "client".
* Rename the "dst.path" trace annotation to "residual".
* Rename the "l5d-dst-logical" HTTP and H2 headers to "l5d-dst-service".
* Rename the "l5d-dst-concrete" HTTP and H2 headers to "l5d-dst-client".
=======
* Encode retryability on HTTP responses in the `l5d-retryable` header.
>>>>>>> 000cc2d2

## 0.9.1 2017-03-15

* Admin dashboard:
  * Fix display issues for long dtabs in the namerd tab.
  * Indicate the primary path in the dtab tab.
  * Add `tree` and `q` params to /admin/metrics.json.
* Kubernetes:
  * Allow k8s namer to accept port numbers.
  * Make k8s namer case insensitive.
  * Add k8s ingress identifiers to allow linkerd to act as an ingress controller.
* Fix TTwitter thrift protocol upgrade bug.
* Rewrite Location & Refresh HTTP response headers when Linkerd
  rewrites request Host header.
* Increase default binding cache size to reduce connection churn.
* Fetch correct protoc version on demand.
* Introduce the `io.l5d.mesh` linkerd interpreter and namerd iface. The mesh
  iface exposes a gRPC API that can be used for multiplexed, streaming updates.
  (*Experimental*)

## 0.9.0 2017-02-22

* Admin dashboard:
  * Add retries stat, retry budget bar, and client pool bar.
  * Add colored border to clients to make them easier to distinguish.
  * Sorts clients and servers alphabetically.
  * Displays routers in the order that they are defined.
  * Namerd Admin now works with Dtabs of arbitrary size.
* Naming and Routing:
  * Rename `baseDtab` router property to `dtab`.
  * Change the default `dstPrefix` from the protocol name to `/svc`.
  * Change the default HTTP identifier to the `io.l5d.header.token` identifier.
  * Add the ability to route basted on the `dest` request header when using the
    TTwitter Thrift protocol.
* Metrics and Tracing:
  * Remove `io.l5d.commonMetrics` telemeter.
  * Add `io.l5d.prometheus` telemeter.
  * Remove the `tracers` router config in favor of the `io.l5d.zipkin` telemeter.
  * Add opt-out usage data collection.
* Namers:
  * Update Marathon namer to evaluate an app's running state.
  * Add `preferServiceAddress` option to `io.l5d.consul` namer
  * Make `io.l5d.consul` case-insensitive
* Add `roundRobin` as a load balancer option.
* Add the `clearContext` server configuration option.
* Fix query parameter decoding when rewriting proxied requests

## 0.8.6 2017-01-19

* Add experimental StatsD telemeter
* Admin dashboard
  * Add a log of recent requests
  * Now works if served at a non-root url
* HTTP
  * Support the RFC 7329 `Forwarded` header
* HTTP/2
  * H2 clients now properly advertise support for the “http2” protocol over
    ALPN
* Introduce `io.buoyant.hostportPfx` and `io.buoyant.porthostPfx` namers for
  splitting port numbers out of hostnames
* Add the `io.l5d.rewrite` namer for arbitrary reordering of path segments
* Bug fixes:
  * Fix path identifier bug when slash precedes uri params
  * Fix subdomainOfPfx handling of hostnames with port numbers

## 0.8.5 2017-01-06

* Introduce the grpc-gen and grpc-runtime projects, enabling code
  generation of gRPC clients and servers for Finagle.
* Various bug fixes to the linkerd admin dashboard.
* The default docker images now use a 64 bit JVM.  A `-32b` docker image is
  also availble but does not support the boringssl TLS extensions required for
  ALPN, etc.
* Marathon:
  * Support "ip per task" feature
* Client failure accrual is now configurable via the `failureAccrual` parameter
* Add `io.l5d.namerd.http` interpreter which uses namerd's streaming HTTP api
* linkerd now writes the local dtab to the `l5d-ctx-dtab` header instead of
  `dtab-local`
* Transformers:
  * Transformers will now prepend a prefix to the id of the bound names they
    modify.
  * Fix localhost transformer when used on systems with unresolvable hostname.

## 0.8.4 2016-12-05

* Change default value of `attemptTTwitterUpgrade` to `false`
* The `io.l5d.consul` and `io.l5d.k8s` namers are no longer experimental 🎉
* H2 stabilization:
  * Fix the `h2` protocol to gracefully handle connection loss and
    stream interruption.
  * RFC-compliant handling of connection-specific headers.
  * Routing failures are now surfaced as REFUSED_STREAM resets.
* Add per-logical-destination stats to each concrete client.
* Add `io.l5d.static` identifier

## 0.8.3 2016-11-07

* Make several namers available to namerd that were missing
* Fix crash when viewing the dtab playground
* Announce to all routable addresses when announcing 0.0.0.0
* Add experimental Apache Curator namer
* Marathon:
  * Add authentication support to marathon namer
  * Add `useHealthCheck` option to marathon namer
* Transformers:
  * Allow transformers to be applied to namers
  * Add Const and Replace transformers
  * Show transformers in the delegate UI
* Kubernetes:
  * Add `labelSelector` option to k8s and k8s.external namers
  * Add `hostNetwork` option to k8s transformers to support CNI environments

## 0.8.2 2016-10-17

* Consul namer can use `.local` to reference local agent's datacenter.
* Add an `ip` option to admin configuration so that access to the
  admin server may be constrained.
* Kubernetes integration:
  * Remove unused TLS options from the k8s storage plugin config.
  * Add k8s external namer for routing to k8s ingress services.
  * Improve error-handling behavior in k8s API clients.
* Support serving the namerd namer interface over TLS.
* Document namerd's HTTP API.
* Improve retry metrics to include a total counter of all retry requests.
* Fix a path-parsing bug in the io.l5d.path namer.
* Provide a default log4j configuration so that netty logging is managed properly.
* Improve HTTP server behavior with short-lived connections.
* Add `io.buoyant.rinet` namer which is like `inet` but with the order
  of host and port reversed
* The `netty4` HTTP engine now works with TLS, supporting configurable
  ciphers, backed by BoringSSL!
* Introduce experimental support for the `h2` protocol, supporting gRPC! :balloon:

## 0.8.1 2016-09-21

* Fix missing data on the linkerd admin dashboard
* Allow a non-default port to be specified for the etcd storage plugin

## 0.8.0 2016-09-20

* Allow routers to be configured with a list of identifiers.  If an identifier
  cannot assign a dest to a request, it falls back to the next one in the list.
  * **Breaking Change**: Identifier plugins must now return a
    `RequestIdentification` object.
* Consul improvements:
  * Improve performance by only watching services as necessary and tearing
    down watches when they are no longer needed.
  * Add `consistencyMode` option to `io.l5d.consul` namer
  * Add `readConsistencyMode` and `writeConsistencyMode` options to
    `io.l5d.consul` dtab storage
  * Consul Namerd/DtabStore: `failFast` and `failureAccrual` is now
    disabled by default but can be enabled with the `failFast` option
* Improve shutdown ordering to facilitate graceful shutdown.
  * Gracefully shutdown on SIGINT and SIGTERM.
* Require tracer configuration instead of falling back to
  defaults, reducing logging noise.
* **Breaking Change**: The `debugTrace` tracer configuration flag has been
  removed in favor of the `io.l5d.tracelog` telemeter.
* Add `io.l5d.header` identifier for naming requests based on an HTTP header
* Lowercase `Host` header value in `io.l5d.methodAndHost` identifier
* Introduce transformers for post-processing the set of addresses returned by
  an interpreter.
  * Add k8s transformers to support linkerd-to-linkerd deployments when linkerd
    is deployed as a k8s daemonset.
* Remove hop-by-hop headers for better HTTP proxy compliance


## 0.7.5

* Beautiful new linkerd docs!!! :heart_eyes: https://linkerd.io/config/0.7.5/linkerd
* HTTP response classifiers must not consider a request to be
  retryable when it has a chunked request body.
* Fix query paramater encoding when rewriting proxied requests
* Improve error handling and retry behavior of consul plugins.
* Add `useHealthCheck` parameter to Consul Namer #589
* The k8s namer will now resume watches if the connection is closed.
* Improved the performance of the namerd HTTP API.
* Configured namers are now available to other plugins
* `enableProbation` is now disabled by default on clients. It leads to
  unexpected behavior in environments that reuse IP:PORT pairs across
  services in a close time proximity.

## 0.7.4

* Dashboard: add toggling to the router clients to better handle large numbers of clients
* namerd HTTP API:
  * Add `resolve` endpoint
  * All endpoints return json
* Add `authority` metadata field to re-write HTTP host/:authority on demand
* Consul improvements:
  * Add `setHost` parameter for Consul CatalogNamer to set `authority` metadata
  * Add auth `token` parameter to Consul Namer & Dtab Store
  * Add `datacenter` parameter to Consul Dtab Store
* Add file-system based name interpreter.
* Path identifier should only parse as many segments as requested
* Introduce the _telemetry_ plugin subsystem to support arbitrary stats
  exporters and to eventually supplant the `tracers` subsystem.
* Add announcer support! linkerd can now announce to service discovery backends!
  * Add zk announcer.

## 0.7.3

* Allow protocol-specific parameters to be inherited on servers #561.
* Don't clear addr on k8s service deletion #567.
* Modify namerd's `/delegate` http endpoint to return bound names #569.
* Memoize status stats components #547.

## 0.7.2

* Add support for tags in the `io.l5d.consul` namer.
* Add an experimental `io.l5d.consul` storage backend for namerd.
* linkerd should use last known good data if it get errors from namerd.
* Fix exceptions when k8s namer encounters unexpected end of stream #551.
* Expose HTTP codec parameters as configuration options.
* Handle "too old" error when re-establishing Kubernetes watches.
* Improve Java compatibility for Namers plugins.

## 0.7.1

* Turn off HTTP decompression so that linkerd doesn't decompress and then
  recompress bodies.
* Various bug fixes in the dtab UI
* Optional dtab query parameter for selected Namerd HTTP Control API endpoints
* Fix an issue where streaming was unintentionally disabled
* Fix an issue with the io.l5d.serversets namer and residuals
* Add a `consume` option to the `io.l5d.path` identifier to strip off the path
  segments that it reads from the URI.
* Introduce a configurable Netty4 http implementation.

## 0.7.0

* New default JVM settings scale up with traffic levels.
  * `JVM_HEAP` is now deprecated, you can now separately set `JVM_HEAP_MIN` and
    `JVM_HEAP_MAX` but you shouldn't need to adjust them thanks to the new defaults.
* Overhaul HTTP headers:
  * `l5d-ctx` renamed to `l5d-ctx-trace`
  * `l5d-ctx-deadline` now propagates deadlines
  * `l5d-ctx-dtab` is now read, to replace `dtab-local` later.
  * `l5d-dtab` now honored as a replacement for `dtab-local` as
    specified by users.
  * `l5d-dst-*` no longer set on responses
* Fix graceful connection teardown on streaming HTTP responses #482.
* linkerd routers' `timeoutMs` configuration now applies on the
  server-side, so that the timeout acts as a global timeout rather
  than an individual request timeout.
* Binding cache size is now configurable in linkerd and namerd
* Use :: as the zk host delimiter in the zk leader namer
* Admin site/dashboard UI improvements:
  * The linkerd dtab UI now works correctly with the namerd interpreter
  * Added server success rate graphs to the dashboard, improved responsiveness
  * Added the ability to navigate to a specific router's dashboard
  * Standardized the look and feel of the admin pages

## 0.6.0

* Add zkLeader namer to allow discovery of services through ZooKeeper leader
  election.
* Add HTTP path request identifier, which builds destinations from a
  configurable number of HTTP URI path segments.
* **Breaking Change!** The path prefix `/#` now indicates that the path should
  be processed by a namer.  A namer matches a path starting with `/#/<prefix>`.
* **Breaking Change!** Rename many plugin kind names.
* **Breaking Change!** Experimental plugins now require the `experimental: true`
  property to be set.
* **Breaking Change!** Change the format for ZooKeeper hosts in the ZK storage
  config.

## 0.5.0

* Add a `debugTrace` parameter to the `tracers` config section, which enables
  printing all traces to the console.
* Add etcd backed dtab storage.
* Introduce a default HTTP response classifier so that 5XX responses
  are marked as failures.
* Add a `retries` client config section supporting configurable retry
  budgets and backoffs.
* Automatically retry certain types of failures, as determined by
  response classifiers.
* Remove TLS support from the k8s namer in favor of using `kubectl proxy` for
  securely communicating with the k8s cluster API.
* Add an `/admin/metrics/prometheus` stats endpoint.

## 0.4.0

* Add a `bindingTimeoutMs` router parameter to configure the maximum amount of
  time to spend binding a path.
* Add experimental support for storing dtabs in Kubernetes via the
  ThirdPartyResource API (which must be enabled in your cluster).
* **Breaking api change** in namerd: dtabs are now string-encoded
  rather than thrift-encoded.
* Add `/api/1/bind`, `/api/1/addr`, and `/api/1/delegate` HTTP APIs to namerd
  * Most HTTP APIs now support `?watch=true` for returning updates via a
    streaming response.
* Add ACL and authentication support to the ZooKeeper DtabStore.
* Support wildcards in dtabs!
* New linkerd dashboard is now enabled by default!! :chart_with_upwards_trend:

## 0.3.1

* Add beta version of linkerd dashboard version 2.0.  Try it out at
  `/dashboard` on the linkerd admin site. :chart_with_upwards_trend:
* Support Zipkin tracer configuration via config file, to enable automatic
  export of tracing data from linkerd to a Zipkin collector.
* namerd's HTTP dtab API now supports the HEAD and DELETE methods
* Tear-down address observations in namerd if a service is deleted

## 0.3.0

* Added :sparkles: namerd :sparkles: : a service for managing linkerd (and finagle)
  name delegation.
* **Breaking change** to configs: `httpUriInDst` is now specified under the
  `identifier` header (see linkerd/docs/config.md for add'l info)
* Add a `ttlMs` marathon namer config option to configure the polling
  timeout against the marathon API.
* Add a `enableProbation` config option for configuring a client's load balancer
  probation setting

## 0.2.1

* Configs may now include a `tracers` section with pluggable tracers (although
  we don't provide any out of the box just yet)
* `namers` configurations may now configure Namers or NameInterpreters
  to support richer namer behavior.
* Add a loadBalancer section to the client config where a load balancer can be
  specified and configured.  The load balancers that are currently supported are
  p2c, ewma, aperture, and heap.
* Add a config.json admin endpoint which re-serializes the parsed linkerd config.
* Add a `maxConcurrentRequests` config option to limit number of concurrent
  requests accepted by a server.
* Add a `hostConnectionPool` client config section to control the number of
  connections maintained to destination hosts.
* Add a `attemptTTwitterUpgrade` thrift client config option to control whether
  thrift protocol upgrade should be attempted.

## 0.2.0

* This release contains **breaking changes** to the configuration file format.
  linkerd config files are now a bit more explicit and less "magical",
  in the following ways:
  * Router configuration options can no longer be specified globally at the
    root level of the config file, but must be specified per-router.
  * All routers must now include a `servers` section; previously, a default
    server port would be used if none was provided.
* New `thriftProtocol` config option allows the thrift protocol to be
  specified. We currently support `binary` (default) and `compact`.
* Added traffic routing support for marathon apps with slashes in
  their ids.
* Resolved a browser-compatibility issue in the admin page for those not
  using the latest-and-greatest Chrome/Firefox/Safari.


## 0.1.0

* Introduce Marathon-backed service discovery, for routing traffic in Mesos.
* Add new boundPath client TLS module for per-service TLS authentication.
* Upgrade to Finagle 6.33, the latest and greatest in Finagle-based technology.

## 0.0.11

* TLS, for real this time.
* Configuration updates: config now includes a client section, where you can
  configure client-specific parameters.

## 0.0.10

* We now support end-to-end TLS! However, verification is currently limited to
  global certs. See  https://github.com/linkerd/linkerd/issues/64 for more on
  the upcoming roadmap.
* Prep work for "transparent TLS". Look for this in upcoming releases.
* Prep work for being able to generate Docker images from the repo, in service
  of a glorious containerized future.
* Dashboard improvements! Now harder, faster, better, and also stronger!

## 0.0.9

* Include ZooKeeper ServerSet support, for real this time.

## 0.0.8

* Big new feature alert! We now have Zookeeper ServerSet support.
* Server-side TLS support! Stay tuned for more security features coming in
  future releases...
* Added CONTRIBUTING.md with Contributor License Agreement. We are ready to
  receive your honorable pull requests!
* New `thriftMethodInDst` config option to allow for routing based on thrift
  method names.
* Admin port now configurable via an `admin/port` config parameters, for those
  of you who have Opinions About Ports.
* DTab explorer admin page now supports inspecting DTabs for all configured
  routers.
* New `/routers.json` endpoint with runtime router state.
* We now have a [slack channel](http://slack.linkerd.io)! Operators are
  standing by to field YOUR questions today.
* Admin site redesign to match [linkerd.io](https://linkerd.io/), now with
  favicon!

## 0.0.7

This is a big release! Get ready.

* Brand new name: :sunrise: linkerd :balloon:
* We're open source! This release is under Apache License v2.
* Tons of documentation on https://linkerd.io!
* This release adds config file support! You can express all your routing,
  listening, and protocol configuration needs in one convenient YAML file! See
  docs for how this works.

## 0.0.6

* Admin UI now features 25% more amazingness. :rainbow:
* Preliminary "pure" thrift support.
  * Default is framed transport with binary encoding; buffered transport also
    supported.
  * Out of the box, the router is configured to listen for thrift on port 4141
    (i.e. in addition to HTTP on port 4140), and forwards thrift calls to
    localhost:9998. This will almost definitely change in the future.
* Tons of performance tuning. We're benchmarking sub-1ms p99 request latency and
  40k+ qps throughput. Working on memory footprint reduction next.
* By popular demand, HTTP response code stats are now exported in metrics.json.
* Configurability still limited to what you can change in config.sh and disco/.
  Expect improvements here soon.

## 0.0.5

* Fancy Request Volume graph in the Admin page.
* Hide some internal interfaces from the Admin page.
* Modified interface labels to work in twitter-server's admin.

## 0.0.4

* Experimental Mux protocol support, for Advanced Users Only.
* New Admin UI that tries to not look like it was built by engineers.

## 0.0.3

* Using sophisticated shell script technology, we now ensure you have a
  sufficient Java version (we require JDK 8) before attempting to start the
  router.
* Upgrades to a newer version of the
  [Finagle](http://twitter.github.io/finagle/) library.
* More information added to HTTP tracing:
  * Host header
  * Transfer-Encoding header
* New configuration options for HTTP routing
  * Routing by URI can be disabled, which simplifies many common use-cases
  * Allow internal and external http service prefixes to be specified on the
    command-line
* Fixed the "downstream clients" admin interface

## 0.0.2

* Router start/stop commands now detect if the router is currently running,
  easily preventing a whole class of easily-preventable errors.
* Tarball permissions are fixed.
* New support for Consul-backed service discovery, if files aren't good enough
  for ya.

## 0.0.1

First release of the Buoyant Application Router.

* Complete with `router` script to start/stop/restart the router!
* Router is pre-configured with sane defaults for running locally.
* Filesystem-backed service discovery mechanism.<|MERGE_RESOLUTION|>--- conflicted
+++ resolved
@@ -14,7 +14,6 @@
 * Split the timeoutMs router option into a requestAttemptTimeoutMs client option
   and a totalTimeoutMs service option.
 * Fixed k8s namer to handle null endpoint subsets.
-<<<<<<< HEAD
 * Rename the "dst/path" metrics scope to "service".
 * Rename the "dst/id" metrics scope to "client".
 * Rename the "namer.path" trace annotation to "service".
@@ -22,9 +21,7 @@
 * Rename the "dst.path" trace annotation to "residual".
 * Rename the "l5d-dst-logical" HTTP and H2 headers to "l5d-dst-service".
 * Rename the "l5d-dst-concrete" HTTP and H2 headers to "l5d-dst-client".
-=======
 * Encode retryability on HTTP responses in the `l5d-retryable` header.
->>>>>>> 000cc2d2
 
 ## 0.9.1 2017-03-15
 
