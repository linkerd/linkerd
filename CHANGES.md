--- conflicted
+++ resolved
@@ -13,15 +13,12 @@
 * Add `io.l5d.adminMetricsExport` telemeter as an eventual replacement for the
   `io.l5d.commonMetrics` telemeter.
 * Remove the `tracers` router config in favor of the `io.l5d.zipkin` telemeter.
-<<<<<<< HEAD
+* Change the default `dstPrefix` from the protocol name to `/svc`
+* Change the default HTTP identifier to the `io.l5d.header.token` identifier
 * Add `io.l5d.promethus` telemeter
 * Remove `io.l5d.commonMetrics` telemeter
 * Remove `io.l5d.adminMetricsExport` as a telemeter plugin, it is now always
   loaded
-=======
-* Change the default `dstPrefix` from the protocol name to `/svc`
-* Change the default HTTP identifier to the `io.l5d.header.token` identifier
->>>>>>> d67f5d4e
 
 ## 0.8.6 2017-01-19
 
