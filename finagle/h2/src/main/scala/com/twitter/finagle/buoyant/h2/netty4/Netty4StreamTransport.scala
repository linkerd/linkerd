--- conflicted
+++ resolved
@@ -1,10 +1,6 @@
 package com.twitter.finagle.buoyant.h2
 package netty4
 
-<<<<<<< HEAD
-=======
-import com.twitter.concurrent.AsyncQueue
->>>>>>> 891c9bb9
 import com.twitter.finagle.Failure
 import com.twitter.finagle.stats.{NullStatsReceiver => FNullStatsReceiver, StatsReceiver => FStatsReceiver}
 import com.twitter.logging.Logger
@@ -334,9 +330,6 @@
     }
   }
 
-<<<<<<< HEAD
-  @tailrec private[this] def closeLocal(str: String): Unit = {
-=======
   /**
    * Updates the stateRef to reflect that the local stream has been closed.
    *
@@ -344,8 +337,7 @@
    * the reset promise results in an exception. If the ref is remote closed,
    * then the ref becomes fully closed and the reset promise is completed.
    */
-  @tailrec private[this] def closeLocal(): Unit =
->>>>>>> 891c9bb9
+  @tailrec private[this] def closeLocal(str: String): Unit =
     stateRef.get match {
       case Closed(_) =>
         val str1 = s"$str -- closeLocal Closed"
@@ -380,18 +372,14 @@
         log.debug(str1)
         log.debug("%s compareAndSet RemoteClosed to Closed", str1)
         if (stateRef.compareAndSet(state, Closed(Reset.NoError))) {
-<<<<<<< HEAD
           log.debug("%s compareAndSet succeeded", str1)
           // state.close(str1)
-=======
->>>>>>> 891c9bb9
           resetP.setDone(); ()
         } else {
           log.debug("%s compareAndSet failed %s", str1, stateRef.get())
           closeLocal(str1)
         }
     }
-  }
 
   /**
    * Offer a Netty Http2StreamFrame from the remote.
@@ -440,7 +428,6 @@
         statsReceiver.recordRemoteFrame(f)
         true
       } else {
-<<<<<<< HEAD
         log.debug("%s failed %s", str1, stateRef.get())
         false
       }
@@ -457,11 +444,6 @@
         false
       }
     }
-=======
-        log.debug("[%s] remote offer failed", prefix)
-        false
-      }
->>>>>>> 891c9bb9
 
     in match {
       case rst: Http2ResetFrame =>
@@ -522,7 +504,6 @@
             }
 
           case Open(remote@RemoteStreaming()) =>
-<<<<<<< HEAD
             val str = s"[$prefix] recv Http2HeadersFrame.isEndStream Open/RemoteStreaming"
             log.debug(str)
             if (compareAndSet(str, state, remote.toRemoteClosed(str))) {
@@ -538,13 +519,6 @@
                 log.debug("%s remote.offer=false", str)
                 false
               }
-=======
-            if (stateRef.compareAndSet(state, remote.toRemoteClosed)) {
-              if (recvFrame(toFrame(hdrs), remote)) {
-                remote.close()
-                true
-              } else false
->>>>>>> 891c9bb9
             } else recv(hdrs)
 
           case state@LocalClosed(remote@RemotePending()) =>
@@ -562,7 +536,6 @@
               } else recv(hdrs)
             }
 
-<<<<<<< HEAD
           case LocalClosed(remote@RemoteStreaming()) => // SENDS TRAILER FRAME
             val str = s"[$prefix] recv Http2HeadersFrame.isEndStream LocalClosed/RemoteStreaming"
             log.debug(str)
@@ -572,12 +545,6 @@
                 log.debug("%s remote.offer=true", str)
                 statsReceiver.recordRemoteFrame(f)
                 remote.close(str)
-=======
-          case LocalClosed(remote@RemoteStreaming()) =>
-            if (stateRef.compareAndSet(state, Closed(Reset.NoError))) {
-              if (recvFrame(toFrame(hdrs), remote)) {
-                remote.close()
->>>>>>> 891c9bb9
                 resetP.setDone()
                 true
               } else {
@@ -591,14 +558,10 @@
         // A HEADERS frame without END_STREAM may only be received to
         // initiate a message (i.e. when the remote is still pending).
         state match {
-<<<<<<< HEAD
           case Closed(_) =>
             val str = s"[$prefix] recv Http2HeadersFrame Closed"
             log.debug(str)
             false
-=======
-          case Closed(_) => false
->>>>>>> 891c9bb9
 
           case state@RemoteClosed() =>
             val str = s"[$prefix] recv Http2HeadersFrame RemoteClosed"
@@ -647,7 +610,6 @@
 
       case data: Http2DataFrame if data.isEndStream =>
         state match {
-<<<<<<< HEAD
           case Closed(_) =>
             val str = s"[$prefix] recv Http2DataFrame.isEndStream Closed"
             log.debug(str)
@@ -679,30 +641,6 @@
             if (compareAndSet(str, state, Closed(Reset.NoError))) {
               if (recvFrame(str, toFrame(str, data), remote)) {
                 remote.close(str)
-=======
-          case Closed(_) => false
-
-          case state@RemoteClosed() =>
-            if (resetFromLocal(state, Reset.Closed)) false
-            else recv(data)
-
-          case RemoteOpen(remote@RemotePending()) =>
-            if (resetFromLocal(remote, Reset.InternalError)) false
-            else recv(data)
-
-          case Open(remote@RemoteStreaming()) =>
-            if (stateRef.compareAndSet(state, remote.toRemoteClosed)) {
-              if (recvFrame(toFrame(data), remote)) {
-                remote.close()
-                true
-              } else throw new IllegalStateException("stream queue closed prematurely")
-            } else recv(data)
-
-          case LocalClosed(remote@RemoteStreaming()) =>
-            if (stateRef.compareAndSet(state, Closed(Reset.NoError))) {
-              if (recvFrame(toFrame(data), remote)) {
-                remote.close()
->>>>>>> 891c9bb9
                 resetP.setDone()
                 true
               } else throw new IllegalStateException("stream queue closed prematurely")
@@ -729,7 +667,6 @@
             else recv(data)
 
           case Open(remote@RemoteStreaming()) =>
-<<<<<<< HEAD
             val str = s"[$prefix] recv Http2DataFrame Open/RemoteStreaming"
             log.debug(str)
             if (recvFrame(str, toFrame(str, data), remote)) true
@@ -739,13 +676,6 @@
             val str = s"[$prefix] recv Http2DataFrame Open/RemoteStreaming"
             log.debug(str)
             if (recvFrame(str, toFrame(str, data), remote)) true
-=======
-            if (recvFrame(toFrame(data), remote)) true
-            else recv(data)
-
-          case LocalClosed(remote@RemoteStreaming()) =>
-            if (recvFrame(toFrame(data), remote)) true
->>>>>>> 891c9bb9
             else recv(data)
         }
     }
@@ -825,11 +755,7 @@
     streamFF
   }
 
-<<<<<<< HEAD
   private[this] val writeHeaders: (String, Headers, Boolean) => Future[Unit] = { (str, hdrs, eos) =>
-=======
-  private[this] val writeHeaders: (Headers, Boolean) => Future[Unit] = { (hdrs, eos) =>
->>>>>>> 891c9bb9
     stateRef.get match {
       case Closed(rst) =>
         val str1 = s"$str -- writeHeaders Closed"
@@ -852,12 +778,8 @@
   }
 
   /** Write a request stream to the underlying transport */
-<<<<<<< HEAD
   private[this] val writeStream: (String, Stream) => Future[Unit] = { (str, stream) =>
     val str1 = s"$str -- writeStream"
-=======
-  private[this] val writeStream: Stream => Future[Unit] = { stream =>
->>>>>>> 891c9bb9
     def loop(): Future[Unit] =
       stream.read(str1).rescue(wrapLocalEx)
         .flatMap { f =>
